/*
 * Copyright 2010-2018 JetBrains s.r.o. Use of this source code is governed by the Apache 2.0 license
 * that can be found in the LICENSE file.
 */

package org.jetbrains.kotlin.backend.konan.ir

import org.jetbrains.kotlin.backend.common.COROUTINE_SUSPENDED_NAME
import org.jetbrains.kotlin.backend.common.ir.Ir
import org.jetbrains.kotlin.backend.common.ir.Symbols
import org.jetbrains.kotlin.backend.konan.*
import org.jetbrains.kotlin.backend.konan.descriptors.kotlinNativeInternal
import org.jetbrains.kotlin.backend.konan.llvm.findMainEntryPoint
import org.jetbrains.kotlin.backend.konan.lower.TestProcessor
import org.jetbrains.kotlin.builtins.KotlinBuiltIns
import org.jetbrains.kotlin.builtins.StandardNames
import org.jetbrains.kotlin.builtins.UnsignedType
import org.jetbrains.kotlin.config.coroutinesIntrinsicsPackageFqName
import org.jetbrains.kotlin.config.coroutinesPackageFqName
import org.jetbrains.kotlin.config.languageVersionSettings
import org.jetbrains.kotlin.descriptors.*
import org.jetbrains.kotlin.incremental.components.NoLookupLocation
import org.jetbrains.kotlin.ir.declarations.IrModuleFragment
import org.jetbrains.kotlin.ir.descriptors.IrBuiltIns
import org.jetbrains.kotlin.ir.symbols.IrClassSymbol
import org.jetbrains.kotlin.ir.symbols.IrFunctionSymbol
import org.jetbrains.kotlin.ir.symbols.IrSimpleFunctionSymbol
import org.jetbrains.kotlin.ir.types.IrType
import org.jetbrains.kotlin.ir.types.typeWith
import org.jetbrains.kotlin.ir.util.*
import org.jetbrains.kotlin.name.ClassId
import org.jetbrains.kotlin.name.FqName
import org.jetbrains.kotlin.name.Name
import org.jetbrains.kotlin.resolve.calls.components.isVararg
import org.jetbrains.kotlin.resolve.scopes.MemberScope
import org.jetbrains.kotlin.types.KotlinType
import org.jetbrains.kotlin.types.Variance
import kotlin.properties.Delegates

// This is what Context collects about IR.
internal class KonanIr(context: Context, irModule: IrModuleFragment): Ir<Context>(context, irModule) {
    override var symbols: KonanSymbols by Delegates.notNull()
}

internal class KonanSymbols(
        context: Context,
        irBuiltIns: IrBuiltIns,
        private val symbolTable: SymbolTable,
        lazySymbolTable: ReferenceSymbolTable,
        val functionIrClassFactory: BuiltInFictitiousFunctionIrClassFactory
): Symbols<Context>(context, irBuiltIns, symbolTable) {

    val entryPoint = findMainEntryPoint(context)?.let { symbolTable.referenceSimpleFunction(it) }

    override val externalSymbolTable = lazySymbolTable

    val nothing = symbolTable.referenceClass(builtIns.nothing)
    val throwable = symbolTable.referenceClass(builtIns.throwable)
    val enum = symbolTable.referenceClass(builtIns.enum)
    val nativePtr = symbolTable.referenceClass(context.nativePtr)
    val nativePointed = symbolTable.referenceClass(context.interopBuiltIns.nativePointed)
    val nativePtrType = nativePtr.typeWith(arguments = emptyList())
    val nonNullNativePtr = symbolTable.referenceClass(context.nonNullNativePtr)

    val immutableBlobOf = symbolTable.referenceSimpleFunction(context.immutableBlobOf)

    private fun unsignedClass(unsignedType: UnsignedType): IrClassSymbol = classById(unsignedType.classId)

    override val uByte = unsignedClass(UnsignedType.UBYTE)
    override val uShort = unsignedClass(UnsignedType.USHORT)
    override val uInt = unsignedClass(UnsignedType.UINT)
    override val uLong = unsignedClass(UnsignedType.ULONG)

    val signedIntegerClasses = setOf(byte, short, int, long)
    val unsignedIntegerClasses = setOf(uByte, uShort, uInt, uLong)

    val allIntegerClasses = signedIntegerClasses + unsignedIntegerClasses

    val unsignedToSignedOfSameBitWidth = unsignedIntegerClasses.associate {
        it to when (it) {
            uByte -> byte
            uShort -> short
            uInt -> int
            uLong -> long
            else -> error(it.descriptor)
        }
    }

    val integerConversions = allIntegerClasses.flatMap { fromClass ->
        allIntegerClasses.map { toClass ->
            val name = Name.identifier("to${toClass.descriptor.name.asString().capitalize()}")
            val descriptor = if (fromClass in signedIntegerClasses && toClass in unsignedIntegerClasses) {
                builtInsPackage("kotlin")
                        .getContributedFunctions(name, NoLookupLocation.FROM_BACKEND)
                        .single {
                            it.dispatchReceiverParameter == null &&
                                    it.extensionReceiverParameter?.type == fromClass.descriptor.defaultType &&
                                    it.valueParameters.isEmpty()
                        }
            } else {
                fromClass.descriptor.unsubstitutedMemberScope
                        .getContributedFunctions(name, NoLookupLocation.FROM_BACKEND)
                        .single {
                            it.extensionReceiverParameter == null && it.valueParameters.isEmpty()
                        }
            }
            val symbol = symbolTable.referenceSimpleFunction(descriptor)

            (fromClass to toClass) to symbol
        }
    }.toMap()

    val arrayList = symbolTable.referenceClass(getArrayListClassDescriptor(context))

    val symbolName = topLevelClass(RuntimeNames.symbolNameAnnotation)
    val filterExceptions = topLevelClass(RuntimeNames.filterExceptions)
    val exportForCppRuntime = topLevelClass(RuntimeNames.exportForCppRuntime)

    val objCMethodImp = symbolTable.referenceClass(context.interopBuiltIns.objCMethodImp)

    val onUnhandledException = internalFunction("OnUnhandledException")

    val interopNativePointedGetRawPointer =
            symbolTable.referenceSimpleFunction(context.interopBuiltIns.nativePointedGetRawPointer)

    val interopCPointer = symbolTable.referenceClass(context.interopBuiltIns.cPointer)
    val interopCstr = symbolTable.referenceSimpleFunction(context.interopBuiltIns.cstr.getter!!)
    val interopWcstr = symbolTable.referenceSimpleFunction(context.interopBuiltIns.wcstr.getter!!)
    val interopMemScope = symbolTable.referenceClass(context.interopBuiltIns.memScope)
    val interopCValue = symbolTable.referenceClass(context.interopBuiltIns.cValue)
    val interopCValues = symbolTable.referenceClass(context.interopBuiltIns.cValues)
    val interopCValuesRef = symbolTable.referenceClass(context.interopBuiltIns.cValuesRef)
    val interopCValueWrite = symbolTable.referenceSimpleFunction(context.interopBuiltIns.cValueWrite)
    val interopCValueRead = symbolTable.referenceSimpleFunction(context.interopBuiltIns.cValueRead)
    val interopAllocType = symbolTable.referenceSimpleFunction(context.interopBuiltIns.allocType)

    val interopTypeOf = symbolTable.referenceSimpleFunction(context.interopBuiltIns.typeOf)

    val interopCPointerGetRawValue = symbolTable.referenceSimpleFunction(context.interopBuiltIns.cPointerGetRawValue)

    val interopAllocObjCObject = symbolTable.referenceSimpleFunction(context.interopBuiltIns.allocObjCObject)

    val interopForeignObjCObject = interopClass("ForeignObjCObject")

    // These are possible supertypes of forward declarations - we need to reference them explicitly to force their deserialization.
    // TODO: Do it lazily.
    val interopCOpaque = symbolTable.referenceClass(context.interopBuiltIns.cOpaque)
    val interopObjCObject = symbolTable.referenceClass(context.interopBuiltIns.objCObject)
    val interopObjCObjectBase = symbolTable.referenceClass(context.interopBuiltIns.objCObjectBase)

    val interopObjCRelease = interopFunction("objc_release")

    val interopObjCRetain = interopFunction("objc_retain")

    val interopObjcRetainAutoreleaseReturnValue = interopFunction("objc_retainAutoreleaseReturnValue")

    val interopCreateObjCObjectHolder = interopFunction("createObjCObjectHolder")

    val interopCreateKotlinObjectHolder = interopFunction("createKotlinObjectHolder")
    val interopUnwrapKotlinObjectHolderImpl = interopFunction("unwrapKotlinObjectHolderImpl")

    val interopCreateObjCSuperStruct = interopFunction("createObjCSuperStruct")

    val interopGetMessenger = interopFunction("getMessenger")
    val interopGetMessengerStret = interopFunction("getMessengerStret")

    val interopGetObjCClass = symbolTable.referenceSimpleFunction(context.interopBuiltIns.getObjCClass)

    val interopObjCObjectSuperInitCheck =
            symbolTable.referenceSimpleFunction(context.interopBuiltIns.objCObjectSuperInitCheck)

    val interopObjCObjectInitBy = symbolTable.referenceSimpleFunction(context.interopBuiltIns.objCObjectInitBy)

    val interopObjCObjectRawValueGetter =
            symbolTable.referenceSimpleFunction(context.interopBuiltIns.objCObjectRawPtr)

    val interopNativePointedRawPtrGetter =
            symbolTable.referenceSimpleFunction(context.interopBuiltIns.nativePointedRawPtrGetter)

    val interopCPointerRawValue =
            symbolTable.referenceProperty(context.interopBuiltIns.cPointerRawValue)

    val interopInterpretObjCPointer =
            symbolTable.referenceSimpleFunction(context.interopBuiltIns.interpretObjCPointer)

    val interopInterpretObjCPointerOrNull =
            symbolTable.referenceSimpleFunction(context.interopBuiltIns.interpretObjCPointerOrNull)

    val interopInterpretNullablePointed =
            symbolTable.referenceSimpleFunction(context.interopBuiltIns.interpretNullablePointed)

    val interopInterpretCPointer =
            symbolTable.referenceSimpleFunction(context.interopBuiltIns.interpretCPointer)

    val interopCreateNSStringFromKString =
            symbolTable.referenceSimpleFunction(context.interopBuiltIns.CreateNSStringFromKString)

    val createForeignException = interopFunction("CreateForeignException")

    val interopObjCGetSelector = interopFunction("objCGetSelector")

    val interopCEnumVar = interopClass("CEnumVar")

    val nativeMemUtils = symbolTable.referenceClass(context.interopBuiltIns.nativeMemUtils)

    val readBits = interopFunction("readBits")
    val writeBits = interopFunction("writeBits")

    val objCExportTrapOnUndeclaredException =
            symbolTable.referenceSimpleFunction(context.builtIns.kotlinNativeInternal.getContributedFunctions(
                    Name.identifier("trapOnUndeclaredException"),
                    NoLookupLocation.FROM_BACKEND
            ).single())

    val objCExportResumeContinuation = internalFunction("resumeContinuation")
    val objCExportResumeContinuationWithException = internalFunction("resumeContinuationWithException")
    val objCExportGetCoroutineSuspended = internalFunction("getCoroutineSuspended")
    val objCExportInterceptedContinuation = internalFunction("interceptedContinuation")

    val getNativeNullPtr = symbolTable.referenceSimpleFunction(context.getNativeNullPtr)

    val boxCachePredicates = BoxCache.values().associate {
        it to internalFunction("in${it.name.toLowerCase().capitalize()}BoxCache")
    }

    val boxCacheGetters = BoxCache.values().associate {
        it to internalFunction("getCached${it.name.toLowerCase().capitalize()}Box")
    }

    val immutableBlob = symbolTable.referenceClass(
            builtInsPackage("kotlin", "native").getContributedClassifier(
                    Name.identifier("ImmutableBlob"), NoLookupLocation.FROM_BACKEND
            ) as ClassDescriptor
    )

    val executeImpl = symbolTable.referenceSimpleFunction(
            builtIns.builtInsModule.getPackage(FqName("kotlin.native.concurrent")).memberScope
                    .getContributedFunctions(Name.identifier("executeImpl"), NoLookupLocation.FROM_BACKEND)
                    .single()
    )

    val areEqualByValue = context.getKonanInternalFunctions("areEqualByValue").map {
        symbolTable.referenceSimpleFunction(it)
    }.associateBy { it.descriptor.valueParameters[0].type.computePrimitiveBinaryTypeOrNull()!! }

    val reinterpret = internalFunction("reinterpret")

    val ieee754Equals = context.getKonanInternalFunctions("ieee754Equals").map {
        symbolTable.referenceSimpleFunction(it)
    }

    val equals = context.builtIns.any.unsubstitutedMemberScope
            .getContributedFunctions(Name.identifier("equals"), NoLookupLocation.FROM_BACKEND)
            .single().let { symbolTable.referenceSimpleFunction(it) }

    val throwArithmeticException = internalFunction("ThrowArithmeticException")

    val throwIndexOutOfBoundsException = internalFunction("ThrowIndexOutOfBoundsException")

    override val throwNullPointerException = internalFunction("ThrowNullPointerException")

    override val throwNoWhenBranchMatchedException = internalFunction("ThrowNoWhenBranchMatchedException")

    override val throwTypeCastException = internalFunction("ThrowTypeCastException")

    override val throwKotlinNothingValueException  = internalFunction("ThrowKotlinNothingValueException")

    val throwClassCastException = internalFunction("ThrowClassCastException")

    val throwInvalidReceiverTypeException = internalFunction("ThrowInvalidReceiverTypeException")
    val throwIllegalStateException = internalFunction("ThrowIllegalStateException")
    val throwIllegalStateExceptionWithMessage = internalFunction("ThrowIllegalStateExceptionWithMessage")
    val throwIllegalArgumentException = internalFunction("ThrowIllegalArgumentException")
    val throwIllegalArgumentExceptionWithMessage = internalFunction("ThrowIllegalArgumentExceptionWithMessage")


    override val throwUninitializedPropertyAccessException = internalFunction("ThrowUninitializedPropertyAccessException")

    override val stringBuilder = symbolTable.referenceClass(
            builtInsPackage("kotlin", "text").getContributedClassifier(
                    Name.identifier("StringBuilder"), NoLookupLocation.FROM_BACKEND
            ) as ClassDescriptor
    )

    override val defaultConstructorMarker = symbolTable.referenceClass(
            context.getKonanInternalClass("DefaultConstructorMarker")
    )

    val checkProgressionStep = context.getKonanInternalFunctions("checkProgressionStep")
            .map { Pair(it.returnType, symbolTable.referenceSimpleFunction(it)) }.toMap()
    val getProgressionLast = context.getKonanInternalFunctions("getProgressionLast")
            .map { Pair(it.returnType, symbolTable.referenceSimpleFunction(it)) }.toMap()

    val arrayContentToString = arrays.associateBy(
            { it },
            { findArrayExtension(it.descriptor, "contentToString") }
    )
    val arrayContentHashCode = arrays.associateBy(
            { it },
            { findArrayExtension(it.descriptor, "contentHashCode") }
    )

    private val kotlinCollectionsPackageScope: MemberScope
        get() = builtInsPackage("kotlin", "collections")

    private fun findArrayExtension(descriptor: ClassDescriptor, name: String): IrSimpleFunctionSymbol {
        val functionDescriptor = kotlinCollectionsPackageScope
                .getContributedFunctions(Name.identifier(name), NoLookupLocation.FROM_BACKEND)
                .singleOrNull {
                    it.valueParameters.isEmpty()
                            && it.extensionReceiverParameter?.type?.constructor?.declarationDescriptor == descriptor
                            && it.extensionReceiverParameter?.type?.isMarkedNullable == false
                            && !it.isExpect
                } ?: error(descriptor.toString())
        return symbolTable.referenceSimpleFunction(functionDescriptor)
    }
    override val copyRangeTo get() = TODO()

    fun getNoParamFunction(name: Name, receiverType: KotlinType): IrFunctionSymbol {
        val descriptor = receiverType.memberScope.getContributedFunctions(name, NoLookupLocation.FROM_BACKEND)
                .first { it.valueParameters.isEmpty() }
        return symbolTable.referenceFunction(descriptor)
    }
    
    val copyInto = arrays.map { symbol ->
        val packageViewDescriptor = builtIns.builtInsModule.getPackage(StandardNames.COLLECTIONS_PACKAGE_FQ_NAME)
        val functionDescriptor = packageViewDescriptor.memberScope
                .getContributedFunctions(Name.identifier("copyInto"), NoLookupLocation.FROM_BACKEND)
                .single {
                    !it.isExpect &&
                            it.extensionReceiverParameter?.type?.constructor?.declarationDescriptor == symbol.descriptor
                }
        symbol.descriptor to symbolTable.referenceSimpleFunction(functionDescriptor)
    }.toMap()

    val arrayGet = arrays.associateWith { it.descriptor.unsubstitutedMemberScope
            .getContributedFunctions(Name.identifier("get"), NoLookupLocation.FROM_BACKEND)
            .single().let { symbolTable.referenceSimpleFunction(it) } }

    val arraySet = arrays.associateWith { it.descriptor.unsubstitutedMemberScope
                    .getContributedFunctions(Name.identifier("set"), NoLookupLocation.FROM_BACKEND)
                    .single().let { symbolTable.referenceSimpleFunction(it) } }


    val arraySize = arrays.associateWith { it.descriptor.unsubstitutedMemberScope
                    .getContributedVariables(Name.identifier("size"), NoLookupLocation.FROM_BACKEND)
                    .single().let { symbolTable.referenceSimpleFunction(it.getter!!) } }


    val valuesForEnum = internalFunction("valuesForEnum")

    val valueOfForEnum = internalFunction("valueOfForEnum")

    val createUninitializedInstance = internalFunction("createUninitializedInstance")

    val initInstance = internalFunction("initInstance")

    val freeze = symbolTable.referenceSimpleFunction(
            builtInsPackage("kotlin", "native", "concurrent").getContributedFunctions(
                    Name.identifier("freeze"), NoLookupLocation.FROM_BACKEND).single())

    val println = symbolTable.referenceSimpleFunction(
            builtInsPackage("kotlin", "io").getContributedFunctions(
                    Name.identifier("println"), NoLookupLocation.FROM_BACKEND)
                    .single { it.valueParameters.singleOrNull()?.type == builtIns.stringType })

    val anyNToString = symbolTable.referenceSimpleFunction(
            builtInsPackage("kotlin").getContributedFunctions(
                    Name.identifier("toString"), NoLookupLocation.FROM_BACKEND)
                    .single { it.extensionReceiverParameter?.type == builtIns.nullableAnyType})

    override val getContinuation = internalFunction("getContinuation")

    override val returnIfSuspended = internalFunction("returnIfSuspended")

    val coroutineLaunchpad = internalFunction("coroutineLaunchpad")

    override val suspendCoroutineUninterceptedOrReturn = internalFunction("suspendCoroutineUninterceptedOrReturn")

    private val coroutinesIntrinsicsPackage = context.builtIns.builtInsModule.getPackage(
        context.config.configuration.languageVersionSettings.coroutinesIntrinsicsPackageFqName()).memberScope

    private val coroutinesPackage = context.builtIns.builtInsModule.getPackage(
            context.config.configuration.languageVersionSettings.coroutinesPackageFqName()).memberScope

    override val coroutineContextGetter = symbolTable.referenceSimpleFunction(
            coroutinesPackage
                    .getContributedVariables(Name.identifier("coroutineContext"), NoLookupLocation.FROM_BACKEND)
                    .single()
                    .getter!!)

    override val coroutineGetContext = internalFunction("getCoroutineContext")

    override val coroutineImpl get() = TODO()

    val baseContinuationImpl = topLevelClass("kotlin.coroutines.native.internal.BaseContinuationImpl")

    val restrictedContinuationImpl = topLevelClass("kotlin.coroutines.native.internal.RestrictedContinuationImpl")

    val continuationImpl = topLevelClass("kotlin.coroutines.native.internal.ContinuationImpl")

    val invokeSuspendFunction =
            symbolTable.referenceSimpleFunction(
                    baseContinuationImpl.descriptor.unsubstitutedMemberScope
                            .getContributedFunctions(Name.identifier("invokeSuspend"), NoLookupLocation.FROM_BACKEND)
                            .single()
            )

    override val coroutineSuspendedGetter = symbolTable.referenceSimpleFunction(
            coroutinesIntrinsicsPackage
                    .getContributedVariables(COROUTINE_SUSPENDED_NAME, NoLookupLocation.FROM_BACKEND)
                    .filterNot { it.isExpect }.single().getter!!
    )

    val cancellationException = topLevelClass(KonanFqNames.cancellationException)

    val kotlinResult = topLevelClass("kotlin.Result")

    val kotlinResultGetOrThrow = symbolTable.referenceSimpleFunction(
            builtInsPackage("kotlin")
                    .getContributedFunctions(Name.identifier("getOrThrow"), NoLookupLocation.FROM_BACKEND)
                    .single {
                        it.extensionReceiverParameter?.type?.constructor?.declarationDescriptor == kotlinResult.descriptor
                    }
    )

<<<<<<< HEAD
    override val functionAdapter: IrClassSymbol get() = error("Not supported yet")
=======
    override val functionAdapter = symbolTable.referenceClass(context.getKonanInternalClass("FunctionAdapter"))
>>>>>>> cc940e90

    val refClass = symbolTable.referenceClass(context.getKonanInternalClass("Ref"))

    val kFunctionImpl =  symbolTable.referenceClass(context.reflectionTypes.kFunctionImpl)
    val kSuspendFunctionImpl =  symbolTable.referenceClass(context.reflectionTypes.kSuspendFunctionImpl)

    val kMutableProperty0 = symbolTable.referenceClass(context.reflectionTypes.kMutableProperty0)
    val kMutableProperty1 = symbolTable.referenceClass(context.reflectionTypes.kMutableProperty1)
    val kMutableProperty2 = symbolTable.referenceClass(context.reflectionTypes.kMutableProperty2)

    val kProperty0Impl = symbolTable.referenceClass(context.reflectionTypes.kProperty0Impl)
    val kProperty1Impl = symbolTable.referenceClass(context.reflectionTypes.kProperty1Impl)
    val kProperty2Impl = symbolTable.referenceClass(context.reflectionTypes.kProperty2Impl)
    val kMutableProperty0Impl = symbolTable.referenceClass(context.reflectionTypes.kMutableProperty0Impl)
    val kMutableProperty1Impl = symbolTable.referenceClass(context.reflectionTypes.kMutableProperty1Impl)
    val kMutableProperty2Impl = symbolTable.referenceClass(context.reflectionTypes.kMutableProperty2Impl)

    val kLocalDelegatedPropertyImpl = symbolTable.referenceClass(context.reflectionTypes.kLocalDelegatedPropertyImpl)
    val kLocalDelegatedMutablePropertyImpl = symbolTable.referenceClass(context.reflectionTypes.kLocalDelegatedMutablePropertyImpl)
    val getClassTypeInfo = internalFunction("getClassTypeInfo")
    val getObjectTypeInfo = internalFunction("getObjectTypeInfo")
    val kClassImpl = internalClass("KClassImpl")
    val kClassImplConstructor by lazy { kClassImpl.constructors.single() }
    val kClassUnsupportedImpl = internalClass("KClassUnsupportedImpl")
    val kClassUnsupportedImplConstructor by lazy { kClassUnsupportedImpl.constructors.single() }
    val kTypeImpl = internalClass("KTypeImpl")
    val kTypeImplForGenerics = internalClass("KTypeImplForGenerics")

    val kTypeProjection = symbolTable.referenceClass(context.reflectionTypes.kTypeProjection)

    private val kTypeProjectionCompanionDescriptor = context.reflectionTypes.kTypeProjection.companionObjectDescriptor!!

    val kTypeProjectionCompanion = symbolTable.referenceClass(kTypeProjectionCompanionDescriptor)

    val kTypeProjectionStar = symbolTable.referenceProperty(
            kTypeProjectionCompanionDescriptor.unsubstitutedMemberScope
                    .getContributedVariables(Name.identifier("STAR"), NoLookupLocation.FROM_BACKEND).single()
    )

    val kTypeProjectionFactories: Map<Variance, IrSimpleFunctionSymbol> = Variance.values().toList().associateWith {
        val factoryName = when (it) {
            Variance.INVARIANT -> "invariant"
            Variance.IN_VARIANCE -> "contravariant"
            Variance.OUT_VARIANCE -> "covariant"
        }

        symbolTable.referenceSimpleFunction(
                kTypeProjectionCompanionDescriptor.unsubstitutedMemberScope
                        .getContributedFunctions(Name.identifier(factoryName), NoLookupLocation.FROM_BACKEND).single()
        )
    }

    val emptyList = symbolTable.referenceSimpleFunction(
            kotlinCollectionsPackageScope
                    .getContributedFunctions(Name.identifier("emptyList"), NoLookupLocation.FROM_BACKEND)
                    .single { it.valueParameters.isEmpty() }
    )

    val listOf = symbolTable.referenceSimpleFunction(
            kotlinCollectionsPackageScope
                    .getContributedFunctions(Name.identifier("listOf"), NoLookupLocation.FROM_BACKEND)
                    .single { it.valueParameters.size == 1 && it.valueParameters[0].isVararg }
    )
    val listOfInternal = internalFunction("listOfInternal")

    val threadLocal = symbolTable.referenceClass(
            context.builtIns.builtInsModule.findClassAcrossModuleDependencies(
                    ClassId.topLevel(KonanFqNames.threadLocal))!!)

    val sharedImmutable = symbolTable.referenceClass(
            context.builtIns.builtInsModule.findClassAcrossModuleDependencies(
                    ClassId.topLevel(KonanFqNames.sharedImmutable))!!)

    private fun topLevelClass(fqName: String): IrClassSymbol = topLevelClass(FqName(fqName))
    private fun topLevelClass(fqName: FqName): IrClassSymbol = classById(ClassId.topLevel(fqName))
    private fun classById(classId: ClassId): IrClassSymbol =
            symbolTable.referenceClass(builtIns.builtInsModule.findClassAcrossModuleDependencies(classId)!!)

    private fun internalFunction(name: String): IrSimpleFunctionSymbol =
            symbolTable.referenceSimpleFunction(context.getKonanInternalFunctions(name).single())

    private fun internalClass(name: String): IrClassSymbol =
            symbolTable.referenceClass(context.getKonanInternalClass(name))

    private fun getKonanTestClass(className: String) = symbolTable.referenceClass(
            builtInsPackage("kotlin", "native", "internal", "test").getContributedClassifier(
                    Name.identifier(className), NoLookupLocation.FROM_BACKEND
            ) as ClassDescriptor)

    private fun interopFunction(name: String) = symbolTable.referenceSimpleFunction(
            context.interopBuiltIns.packageScope
                    .getContributedFunctions(Name.identifier(name), NoLookupLocation.FROM_BACKEND)
                    .single()
    )

    private fun interopClass(name: String) = symbolTable.referenceClass(
            context.interopBuiltIns.packageScope
                    .getContributedClassifier(Name.identifier(name), NoLookupLocation.FROM_BACKEND) as ClassDescriptor
    )

    override fun functionN(n: Int) = functionIrClassFactory.functionN(n).symbol

    override fun suspendFunctionN(n: Int) = functionIrClassFactory.suspendFunctionN(n).symbol

    fun kFunctionN(n: Int) = functionIrClassFactory.kFunctionN(n).symbol

    fun kSuspendFunctionN(n: Int) = functionIrClassFactory.kSuspendFunctionN(n).symbol

    fun getKFunctionType(returnType: IrType, parameterTypes: List<IrType>) =
            kFunctionN(parameterTypes.size).typeWith(parameterTypes + returnType)

    val baseClassSuite   = getKonanTestClass("BaseClassSuite")
    val topLevelSuite    = getKonanTestClass("TopLevelSuite")
    val testFunctionKind = getKonanTestClass("TestFunctionKind")

    private val testFunctionKindCache = TestProcessor.FunctionKind.values().associate {
        val symbol = if (it.runtimeKindString.isEmpty())
            null
        else
            symbolTable.referenceEnumEntry(testFunctionKind.descriptor.unsubstitutedMemberScope.getContributedClassifier(
                    Name.identifier(it.runtimeKindString), NoLookupLocation.FROM_BACKEND
            ) as ClassDescriptor)
        it to symbol
    }

    fun getTestFunctionKind(kind: TestProcessor.FunctionKind) = testFunctionKindCache[kind]!!
}

private fun getArrayListClassDescriptor(context: Context): ClassDescriptor {
    val module = context.builtIns.builtInsModule
    val pkg = module.getPackage(FqName.fromSegments(listOf("kotlin", "collections")))
    val classifier = pkg.memberScope.getContributedClassifier(Name.identifier("ArrayList"),
            NoLookupLocation.FROM_BACKEND)

    return classifier as ClassDescriptor
}<|MERGE_RESOLUTION|>--- conflicted
+++ resolved
@@ -424,11 +424,7 @@
                     }
     )
 
-<<<<<<< HEAD
-    override val functionAdapter: IrClassSymbol get() = error("Not supported yet")
-=======
     override val functionAdapter = symbolTable.referenceClass(context.getKonanInternalClass("FunctionAdapter"))
->>>>>>> cc940e90
 
     val refClass = symbolTable.referenceClass(context.getKonanInternalClass("Ref"))
 
