--- conflicted
+++ resolved
@@ -47,16 +47,11 @@
 
         val libraryProvidedLinkerFlags = context.llvm.allNativeDependencies.map { it.linkerOpts }.flatten()
 
-<<<<<<< HEAD
-        if (context.config.produce.isCache)
-            context.config.outputFiles.tempCacheDirectory!!.mkdirs()
-=======
         if (context.config.produce.isCache) {
             context.config.outputFiles.tempCacheDirectory!!.mkdirs()
             saveAdditionalInfoForCache()
         }
 
->>>>>>> 33dc51b0
         runLinker(objectFiles, includedBinaries, libraryProvidedLinkerFlags)
 
         renameOutput()
