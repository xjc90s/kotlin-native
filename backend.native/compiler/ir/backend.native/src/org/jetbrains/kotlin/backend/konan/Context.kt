--- conflicted
+++ resolved
@@ -141,12 +141,8 @@
                 isTailrec = false,
                 isSuspend = function.isSuspend,
                 returnType = returnType,
-<<<<<<< HEAD
-                isExpect = false
-=======
                 isExpect = false,
                 isFakeOverride = false
->>>>>>> e8ad4712
         ).apply {
             descriptor.bind(this)
             parent = function.parent
