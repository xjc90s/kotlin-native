/*
 * Copyright 2010-2018 JetBrains s.r.o. Use of this source code is governed by the Apache 2.0 license
 * that can be found in the LICENSE file.
 */

import shadow.org.jetbrains.kotlin.gradle.plugin.tasks.KonanCompileNativeBinary
import org.jetbrains.kotlin.*
import org.jetbrains.kotlin.konan.target.Family
import org.jetbrains.kotlin.konan.target.KonanTarget

import java.nio.file.Paths

import static org.jetbrains.kotlin.konan.target.Architecture.*

buildscript {
    repositories {
        maven {
            url 'https://cache-redirector.jetbrains.com/maven-central'
        }
        maven {
            url buildKotlinCompilerRepo
        }
	    maven {
            url kotlinCompilerRepo
        }
    }

    dependencies {
        classpath "org.jetbrains.kotlin:kotlin-native-gradle-plugin:$gradlePluginVersion"
    }
    ext.useCustomDist = project.hasProperty("konan.home")
    if (!useCustomDist) {
        ext.setProperty("konan.home", distDir.absolutePath)
    }
}

apply plugin: 'konan'
apply plugin: 'kotlin'

configurations {
    cli_bc
    update_tests
    update_stdlib_tests
}

repositories {
    ivy {
        ivyPattern      'https://teamcity.jetbrains.com/guestAuth/repository/download/[module]/[revision]/teamcity-ivy.xml'
        artifactPattern 'https://teamcity.jetbrains.com/guestAuth/repository/download/[module]/[revision]/[artifact](.[ext])'
    }
}

dependencies {
    compile 'org.jetbrains.kotlinx:kotlinx-coroutines-core:1.3.7'
    cli_bc project(path: ':backend.native', configuration: 'cli_bc')
    def updateTestData = true
    if (project.hasProperty("kotlinProjectPath")) {
        def kotlinProj = project.property("kotlinProjectPath").toString()
        def testDataZip = Paths.get(kotlinProj, "dist", "kotlin-test-data.zip").toFile()
        if (testDataZip.exists()) {
            update_tests files(testDataZip)
            updateTestData = false
        } else {
            println("WARN: using tests provided by gradle.properties. Please execute :kotlin:zipTestData")
        }
        def stdlibTestsZip = Paths.get(kotlinProj, "dist", "kotlin-stdlib-tests.zip").toFile()
        if (stdlibTestsZip.exists()) {
            update_stdlib_tests files(stdlibTestsZip)
            updateTestData = false
        } else {
            println("WARNING: using stdlib tests provided by gradle.properties. Please execute :kotlin:zipTestData")
        }
    }
    if (updateTestData) {
        update_tests(group: 'org', name: 'Kotlin_KotlinPublic_Compiler', version: testKotlinCompilerVersion) {
            artifact {
                name = 'internal/kotlin-test-data'
                type = 'zip'
            }
        }
        update_stdlib_tests (group: 'org',  name: 'Kotlin_KotlinPublic_Compiler', version: kotlinStdlibTestsVersion) {
            artifact {
                name = 'internal/kotlin-stdlib-tests'
                type = 'zip'
            }
        }
    }
}
ext.testOutputRoot = rootProject.file("test.output").absolutePath
ext.externalTestsDir = project.file("build/external")
ext.externalStdlibTestsDir = project.file("build/stdlib_external/stdlib")
externalTestsDir.mkdirs()
externalStdlibTestsDir.mkdirs()

ext.platformManager = project.rootProject.platformManager
ext.target = platformManager.targetManager(project.testTarget).target

ext.testLibraryDir = "${project.property("konan.home")}/klib/platform/${project.target.name}"

// Add executor to run tests depending on a target
project.convention.plugins.executor = ExecutorServiceKt.create(project)

// Do not generate run tasks for konan built artifacts
ext.konanNoRun = true

final CacheTesting cacheTesting = CacheTestingKt.configureCacheTesting(project)
if (cacheTesting != null) {
    // Note: can't do this in [CacheTesting.configure] since task classes aren't accessible there.

    tasks.withType(KonanCompileNativeBinary.class).configureEach {
        dependsOn cacheTesting.buildCacheTask
        extraOpts cacheTesting.compilerArgs
    }

    tasks.withType(RunExternalTestGroup.class).configureEach {
        dependsOn cacheTesting.buildCacheTask
        flags = (flags ?: []) + cacheTesting.compilerArgs
    }
}

// Enable two-stage test compilation if the test_two_stage property is set.
ext.twoStageEnabled = project.hasProperty("test_two_stage")

tasks.withType(KonanCompileNativeBinary.class).configureEach {
    enableTwoStageCompilation = twoStageEnabled
}

tasks.withType(RunExternalTestGroup.class).configureEach {
    enableTwoStageCompilation = twoStageEnabled
}

allprojects {
    // Root directories for test output (logs, compiled files, statistics etc). Only single path must be in each set.
    // backend.native/tests
    ext.testOutputLocal = rootProject.file("$testOutputRoot/local")

    // backend.native/tests/external
    ext.testOutputExternal = rootProject.file("$testOutputRoot/external")

    // backend.native/tests/stdlib_external
    ext.testOutputStdlib = rootProject.file("$testOutputRoot/stdlib")

    // backend.native/tests/framework
    ext.testOutputFramework = rootProject.file("$testOutputRoot/framework")

    // backent.native/tests/coverage
    ext.testOutputCoverage = rootProject.file("$testOutputRoot/coverage")
}
testOutputExternal.mkdirs()
testOutputStdlib.mkdirs()

ext.dist = project.rootProject.file(project.findProperty("org.jetbrains.kotlin.native.home") ?:
        project.findProperty("konan.home") ?: "dist")

konanArtifacts {
    library('testLibrary') {
        if (!useCustomDist) {
            dependsOn ':dist'
        }
        srcDir 'testLibrary'
    }
    def target = project.testTarget ?: 'host'
    library('baseTestClass', targets: [target]) {
        if (!useCustomDist) {
            dependsOn ':dist'
        }
        srcFiles 'testing/library.kt'
    }
}

task installTestLibrary(type: KlibInstall) {
    dependsOn compileKonanTestLibraryHost
    klib = konanArtifacts.testLibrary.getArtifactByTarget('host')
    repo = rootProject.file(testLibraryDir)

    doLast {
        // Remove the version in build/, so that we don't link two copies.
        def file = project.file("build/konan/libs/${project.target.name}/testLibrary.klib")
        file.delete()
    }
}

// Gets tests from the same Kotlin compiler build
def update_external_tests() {
    // Copy only used tests into the test directory.
    if (externalTestsDir.exists()) {
        delete(externalTestsDir)
    }
    externalTestsDir.mkdirs()

    def compilerTestsFiles = configurations.update_tests.asFileTree
    copy {
        compilerTestsFiles.each {
            from(zipTree(it))
            into(externalTestsDir)
            include 'compiler/codegen/box/**'
            include 'compiler/codegen/boxInline/**'
            include 'compiler/compileKotlinAgainstKotlin/**'
            exclude 'stdlib/**'
        }
    }

    if (externalStdlibTestsDir.exists()) {
        delete(externalStdlibTestsDir)
    }
    externalStdlibTestsDir.mkdirs()
    def stdlibTestsFiles = configurations.update_stdlib_tests.asFileTree
    copy {
        stdlibTestsFiles.each {
            from(zipTree(it))
            into(externalStdlibTestsDir)
            include 'common/**'
            include 'test/**'
            exclude 'test/js/**'
            include 'kotlin-test/**'
        }
    }
}

void konanc(String[] args) {
   def konancScript = isWindows() ? "konanc.bat" : "konanc"
   def konanc = "$dist/bin/$konancScript"
   def allArgs = args.join(" ")
   println("$konanc $allArgs")
   "$konanc $allArgs".execute().waitFor()
}

clean {
    doLast {
        delete(rootProject.file(testOutputRoot))
    }
}

TaskCollection<Task> tasksOf(Class<? extends Task> type, Closure<Boolean> filter = { return true }) {
    String prefix = project.findProperty("prefix")
    project.tasks.withType(type)
            .matching { filter(it) && it.enabled && (prefix != null ? it.name.startsWith(prefix) : true) }
}

run {
    dependsOn(tasksOf(KonanTest))
    // Add framework tests
    dependsOn(tasksOf(FrameworkTest))
    dependsOn(tasksOf(MetadataComparisonTest))
    // Add regular gradle test tasks
    dependsOn(tasksOf(Test))
    dependsOn(tasksOf(CoverageTest))
}

task sanity {
    doFirst {
        if (!project.hasProperty("test.disable_update")) {
            update_external_tests()
        }
    }
    def platformLibsTasks = targetList.collect { ":${it}PlatformLibs" } + ":distPlatformLibs"
    dependsOn(tasksOf(KonanTest) { task ->
        task.getDependsOn().every { !platformLibsTasks.contains(it) } &&
        task.name != "library_mismatch" // This test requires the wasm32 stdlib which is unavailable during a sanity run.
    })
    dependsOn(tasksOf(FrameworkTest) { task ->
        task.getDependsOn().every { !platformLibsTasks.contains(it) }
    })
    dependsOn(tasksOf(MetadataComparisonTest))
    // Add regular gradle test tasks
    dependsOn(tasksOf(Test))
    dependsOn(tasksOf(CoverageTest))
}

// Collect reports in one json.
task resultsTask() {
    doLast {
        List<KonanTestGroupReport> reports = []
        def statistics = new Statistics()
        tasks.withType(RunExternalTestGroup).matching { it.state.executed }.each {
            reports += new KonanTestGroupReport(it.name, it.testGroupReporter.suiteReports)
            statistics.add(it.testGroupReporter.statistics)
        }
        
        tasks.withType(KonanGTest).matching { it.state.executed }.each {
            statistics.add(it.statistics)
        }

        ExternalReportUtilsKt.saveReport("$testOutputExternal/reports.json", statistics, reports)
        use(KonanTestSuiteReportKt) {
            project.logger.quiet("DONE.\n\n" +
                    "TOTAL: $statistics.total\n" +
                    "PASSED: $statistics.passed\n" +
                    "FAILED: $statistics.failed\n" +
                    (statistics.error != 0 ? "ERROR: $statistics.error\n" : "") +
                    "SKIPPED: $statistics.skipped")
        }
    }
}

boolean isExcluded(String dir) {
    // List of tests that fail due to unresolved compiler bugs
    def excluded = [ ]

    boolean result = false
    excluded.forEach {
        if (dir.endsWith(it.replace("/", File.separator))) {
            result = true
        }
    }
    return result
}

def createTestTasks(File testRoot, Class<Task> taskType) {
    testRoot.eachDirRecurse {
        // Skip build directory and directories without *.kt files.
        if (it.name == "build" || it.listFiles().count { it.name.endsWith(".kt") && it.isFile() } == 0) {
            return
        }

        def taskDirectory = project.relativePath(it).substring("build/".length())
        if (!isExcluded(taskDirectory)) {
            def taskName = taskDirectory.replaceAll("[-/\\\\]", '_')
            project.tasks.register(taskName, taskType) {
                it.groupDirectory = taskDirectory
                it.finalizedBy resultsTask
            }
        } else {
            println("$taskDirectory is excluded")
        }
    }
}

void dependsOnPlatformLibs(Task t) {
    if (!useCustomDist) {
        def testTarget = project.target
        if (testTarget != project.platformManager.Companion.host) {
            t.dependsOn(":${testTarget}PlatformLibs")
        } else {
            t.dependsOn(':distPlatformLibs')
        }
    }
}

/**
 * Creates a task for a standalone test. Configures runner and adds building task.
 */
Task standaloneTest(String name, Closure configureClosure) {
    return KotlinNativeTestKt.createTest(project, name, KonanStandaloneTest) { task ->
        task.configure(configureClosure)
        if (task.enabled) {
            konanArtifacts {
                program(name, targets: [target.name]) {
                    baseDir   "$testOutputLocal/$name"
                    srcFiles  task.getSources()
                    extraOpts task.flags
                    extraOpts project.globalTestArgs
                }
            }
        }
    }
}

/**
 * Creates a task for a linking test. Configures runner and adds library and test build tasks.
 */
Task linkTest(String name, Closure<KonanLinkTest> configureClosure) {
    return KotlinNativeTestKt.createTest(project, name, KonanLinkTest) { task ->
        task.configure(configureClosure)
        if (task.enabled) {
            konanArtifacts {
                def lib = "lib$name"
                def targetName = target.name
                // build a library from KonanLinkTest::lib property
                library(lib, targets: [targetName]) {
                    srcFiles task.lib
                    baseDir  "$testOutputLocal/$name"
                    extraOpts task.flags
                    extraOpts project.globalTestArgs
                }
                UtilsKt.dependsOnKonanBuildingTask(task, lib, target)

                // Build an executable with library
                program(name, targets: [targetName]) {
                    libraries {
                        klib lib
                    }
                    baseDir  "$testOutputLocal/$name"
                    srcFiles  task.getSources()
                    extraOpts task.flags
                    extraOpts project.globalTestArgs
                }
            }
        }
    }
}

/**
 * Creates a task for a dynamic test. Configures runner and adds library and test build tasks.
 */
Task dynamicTest(String name, Closure<KonanDynamicTest> configureClosure) {
    return KotlinNativeTestKt.createTest(project, name, KonanDynamicTest) { task ->
        task.configure(configureClosure)
        if (task.enabled) {
            konanArtifacts {
                def targetName = target.name
                dynamic(name, targets: [targetName]) {
                    srcFiles task.getSources()
                    baseDir  "$testOutputLocal/$name"
                    extraOpts task.flags
                    extraOpts project.globalTestArgs
                }
            }
            def buildTask = UtilsKt.findKonanBuildTask(project, name, target)
            UtilsKt.dependsOnDist(buildTask)
        }
    }
}

task run_external () {
    // Set this property to disable auto update tests
    if (!project.hasProperty("test.disable_update")) {
        update_external_tests()
    }

    // Create tasks for external tests.
    createTestTasks(externalTestsDir, RunExternalTestGroup)

    // Set up dependencies.
    dependsOn(tasksOf(RunExternalTestGroup))
    dependsOn("stdlibTest")
}

task daily() {
    dependsOn(run_external)
}


task slackReport(type:Reporter) {
    reportHome = rootProject.file("test.output").absoluteFile
}

task slackReportNightly(type:NightlyReporter) {
    externalMacosReport = "external_macos_results/reports.json"
    externalLinuxReport = "external_linux_results/reports.json"
    externalWindowsReport = "external_windows_results/reports.json"
}

linkTest("localDelegatedPropertyLink") {
    goldValue = "OK\n"
    source = "lower/local_delegated_property_link/main.kt"
    lib = "lower/local_delegated_property_link/lib.kt"
}

task sum(type: KonanLocalTest) {
    source = "codegen/function/sum.kt"
}

task method_call(type: KonanLocalTest) {
    source = "codegen/object/method_call.kt"
}

task fields(type: KonanLocalTest) {
    source = "codegen/object/fields.kt"
}


task fields1(type: KonanLocalTest) {
    source = "codegen/object/fields1.kt"
}

task fields2(type: KonanLocalTest) {
    goldValue =
            "Set global = 1\n" +
            "Set member = 42\n" +
            "Get member = 42\n" +
            "Set global = 42\n" +
            "Get global = 42\n" +
            "Set member = 42\n"

    source = "codegen/object/fields2.kt"
}

// This test checks object layout can't be done in
// KonanLocalTest paradigm
//task constructor(type: UnitKonanTest) {
//    source = "codegen/object/constructor.kt"
//}

task objectInitialization(type: KonanLocalTest) {
    source = "codegen/object/initialization.kt"
}

task objectInitialization1(type: KonanLocalTest) {
    goldValue = "init\nfield\nconstructor1\ninit\nfield\nconstructor1\nconstructor2\n"
    source = "codegen/object/initialization1.kt"
}

standaloneTest("object_globalInitializer") {
    source = "codegen/object/globalInitializer.kt"
}

task check_type(type: KonanLocalTest) {
    goldValue = "true\nfalse\ntrue\ntrue\ntrue\ntrue\n"
    source = "codegen/basics/check_type.kt"
}

task safe_cast(type: KonanLocalTest) {
    goldValue = "safe_cast_positive: true\n" +
            "safe_cast_negative: true\n"
    source = "codegen/basics/safe_cast.kt"
}

task typealias1(type: KonanLocalTest) {
    goldValue = "42\n"
    source = "codegen/basics/typealias1.kt"
}

task aritmetic(type: KonanLocalTest) {
    source = "codegen/function/arithmetic.kt"
}

task sum1(type: KonanLocalTest) {
    source = "codegen/function/sum_foo_bar.kt"
}

task sum2(type: KonanLocalTest) {
    source = "codegen/function/sum_imm.kt"
}

task sum_func(type: KonanLocalTest) {
    source = "codegen/function/sum_func.kt"
}

task sum_mixed(type: KonanLocalTest) {
    source = "codegen/function/sum_mixed.kt"
}

task sum_illy(type: KonanLocalTest) {
    source = "codegen/function/sum_silly.kt"
}

task function_defaults(type: KonanLocalTest) {
    source = "codegen/function/defaults.kt"
}

task function_defaults1(type: KonanLocalTest) {
    source = "codegen/function/defaults1.kt"
}

task function_defaults2(type: KonanLocalTest) {
    source = "codegen/function/defaults2.kt"
}

task function_defaults3(type: KonanLocalTest) {
    source = "codegen/function/defaults3.kt"
}

task function_defaults4(type: KonanLocalTest) {
    goldValue = "43\n"
    source = "codegen/function/defaults4.kt"
}

task function_defaults5(type: KonanLocalTest) {
    goldValue = "5\n6\n"
    source = "codegen/function/defaults5.kt"
}

task function_defaults6(type: KonanLocalTest) {
    goldValue = "42\n"
    source = "codegen/function/defaults6.kt"
}

task function_defaults7(type: KonanLocalTest) {
    goldValue = "42\n"
    source = "codegen/function/defaults7.kt"
}

task function_defaults8(type: KonanLocalTest) {
    goldValue = "2\n"
    source = "codegen/function/defaults8.kt"
}

task function_defaults9(type: KonanLocalTest) {
    goldValue = "1\n"
    source = "codegen/function/defaults9.kt"
}

task function_defaults10(type: KonanLocalTest) {
    goldValue = "42\n"
    source = "codegen/function/defaults10.kt"
}

task function_defaults_from_fake_override(type: KonanLocalTest) {
    goldValue = "42\n"
    source = "codegen/function/defaultsFromFakeOverride.kt"
}

task function_defaults_with_vararg1(type: KonanLocalTest) {
    goldValue = "Hello , Correct!\nHello World, Correct!\n , Correct!\n"
    source = "codegen/function/defaultsWithVarArg1.kt"
}

task function_defaults_with_vararg2(type: KonanLocalTest) {
    goldValue = "1\n2\n42\n"
    source = "codegen/function/defaultsWithVarArg2.kt"
}

task function_defaults_with_inline_classes(type: KonanLocalTest) {
    source = "codegen/function/defaultsWithInlineClasses.kt"
}

task sum_3const(type: KonanLocalTest) {
    source = "codegen/function/sum_3const.kt"
}

task codegen_controlflow_for_loops(type: KonanLocalTest) {
    source = "codegen/controlflow/for_loops.kt"
    goldValue = "01234\n0123\n43210\n\n024\n02\n420\n\n036\n03\n630\n\n024\n02\n420\n\n"
}

task codegen_controlflow_for_loops_types(type: KonanLocalTest) {
    source = "codegen/controlflow/for_loops_types.kt"
    goldValue = "01234\n01234\n01234\n01234\n01234\n01234\n01234\n01234\n01234\n01234\n01234\n01234\n01234\n01234\n" +
            "01234\n01234\n0123\n0123\n0123\n0123\n0123\n0123\n0123\n0123\n0123\n0123\n0123\n0123\n0123\n0123\n0123\n" +
            "0123\n43210\n43210\n43210\n43210\n43210\n43210\n43210\n43210\n43210\n43210\n43210\n43210\n43210\n43210\n" +
            "43210\n43210\nabcd\nabc\ndcba\n024\n024\n024\n024\n024\n024\n024\n024\n024\n024\n024\n024\n024\n024\n" +
            "024\n024\n02\n02\n02\n02\n02\n02\n02\n02\n02\n02\n02\n02\n02\n02\n02\n02\n420\n420\n420\n420\n420\n420\n" +
            "420\n420\n420\n420\n420\n420\n420\n420\n420\n420\nac\nac\ndb\n"
}

task codegen_controlflow_for_loops_overflow(type: KonanLocalTest) {
    source = "codegen/controlflow/for_loops_overflow.kt"
    goldValue = "2147483646 2147483647 \n2147483646 \n-2147483647 -2147483648 \n1073741827 \n"
}

task codegen_controlflow_for_loops_errors(type: KonanLocalTest) {
    enabled = (project.testTarget != 'wasm32') // Uses exceptions.
    source = "codegen/controlflow/for_loops_errors.kt"
    goldValue = "OK\n"
}

task codegen_controlflow_for_loops_empty_range(type: KonanLocalTest) {
    source = "codegen/controlflow/for_loops_empty_range.kt"
    goldValue = "OK\n"
}

task codegen_controlflow_for_loops_nested(type: KonanLocalTest) {
    source = "codegen/controlflow/for_loops_nested.kt"
    goldValue = "00 01 02 10 11 12 20 21 22 \n" +
            "00 01 10 11 20 21 \n" +
            "00 01 10 11 20 21 \n" +
            "00 01 \n" +
            "00 02 10 12 20 22 \n" +
            "00 02 10 12 20 22 \n" +
            "00 10 20 \n"
}

task codegen_controlflow_for_loops_coroutines(type: KonanLocalTest) {
    source = "codegen/controlflow/for_loops_coroutines.kt"
    goldValue = "before: 0 after: 0\n" +
            "before: 2 after: 2\n" +
            "before: 4 after: 4\n" +
            "before: 6 after: 6\n" +
            "Got: 0 2 4 6\n"
}

task codegen_controlflow_for_loops_let_with_nullable(type: KonanLocalTest) {
    source = "codegen/controlflow/for_loops_let_with_nullable.kt"
    goldValue = "012345\n012345\n024\n01234\n01234\n024\n543210\n543210\n531\n" +
                "012345\n012345\n024\n01234\n01234\n024\n543210\n543210\n531\n" +
                "abcdef\nabcdef\nace\nabcde\nabcde\nace\nfedcba\nfedcba\nfdb\n"
}

task codegen_controlflow_for_loops_call_order(type: KonanLocalTest) {
    source = "codegen/controlflow/for_loops_call_order.kt"
    goldValue = "1234\n1234\n2134\n"
}

task codegen_controlflow_for_loops_array_indices(type: KonanLocalTest) {
    source = "codegen/controlflow/for_loops_array_indices.kt"
    goldValue = "0123\n\n"
}

task codegen_controlflow_for_loops_array(type: KonanLocalTest) {
    source = "codegen/controlflow/for_loops_array.kt"
    goldValue = "4035\n\n0\n0\n"
}

task codegen_controlflow_for_loops_array_nested(type: KonanLocalTest) {
    source = "codegen/controlflow/for_loops_array_nested.kt"
    goldValue = "123\nHello\n\n12345678910\n"
}

task codegen_controlflow_for_loops_array_side_effects(type: KonanLocalTest) {
    source = "codegen/controlflow/for_loops_array_side_effects.kt"
    goldValue = "side-effect\n4035\nside-effect\n\n"
}

task codegen_controlflow_for_loops_array_break_continue(type: KonanLocalTest) {
    source = "codegen/controlflow/for_loops_array_break_continue.kt"
    goldValue = "403\n\n"
}

task codegen_controlflow_for_loops_array_mutation(type: KonanLocalTest) {
    source = "codegen/controlflow/for_loops_array_mutation.kt"
    goldValue = "4000"
}

task codegen_controlflow_for_loops_array_nullable(type: KonanLocalTest) {
    source = "codegen/controlflow/for_loops_array_nullable.kt"
    goldValue = "123"
}

task local_variable(type: KonanLocalTest) {
    source = "codegen/basics/local_variable.kt"
}

task canonical_name(type: KonanLocalTest) {
    goldValue = "A:foo\nA:qux\n"
    source = "codegen/basics/canonical_name.kt"
}

task cast_simple(type: KonanLocalTest) {
    source = "codegen/basics/cast_simple.kt"
}

task cast_null(type: KonanLocalTest) {
    expectedFail = (project.testTarget == 'wasm32') // Uses exceptions.
    goldValue = "Ok\n"
    source = "codegen/basics/cast_null.kt"
}

task unchecked_cast1(type: KonanLocalTest) {
    goldValue = "17\n17\n42\n42\n"
    source = "codegen/basics/unchecked_cast1.kt"
}

task unchecked_cast2(type: KonanLocalTest) {
    enabled = false
    goldValue = "Ok\n"
    source = "codegen/basics/unchecked_cast2.kt"
}

task unchecked_cast3(type: KonanLocalTest) {
    expectedFail = (project.testTarget == 'wasm32') // Uses exceptions.
    goldValue = "Ok\n"
    source = "codegen/basics/unchecked_cast3.kt"
}

task unchecked_cast4(type: KonanLocalTest) {
    expectedFail = (project.testTarget == 'wasm32') // Uses exceptions.
    goldValue = "Ok\n"
    source = "codegen/basics/unchecked_cast4.kt"
}

task null_check(type: KonanLocalTest) {
    source = "codegen/basics/null_check.kt"
}

task array_to_any(type: KonanLocalTest) {
    source = "codegen/basics/array_to_any.kt"
}

standaloneTest("runtime_basic_init") {
    disabled = (project.testTarget == 'wasm32') // -g not yet properly works for WASM.
    source = "runtime/basic/init.kt"
    flags = ['-g']
    expectedExitStatus = 0
}

standaloneTest("runtime_basic_exit") {
    source = "runtime/basic/exit.kt"
    expectedExitStatus = 42
}

task runtime_random(type: KonanLocalTest) {
    source = "runtime/basic/random.kt"
}

task runtime_basic_simd(type: KonanLocalTest) {
    expectedFail = (project.testTarget == 'wasm32') // Uses exceptions.
    source = "runtime/basic/simd.kt"
}

task runtime_worker_random(type: KonanLocalTest) {
    enabled = (project.testTarget != 'wasm32') // Uses workers.
    source = "runtime/basic/worker_random.kt"
}

task hello0(type: KonanLocalTest) {
    goldValue = "Hello, world!\n"
    source = "runtime/basic/hello0.kt"
}

standaloneTest("hello1") {
   goldValue = "Hello World"
   testData = "Hello World\n"
   source = "runtime/basic/hello1.kt"
}

standaloneTest("hello2") {
   goldValue = "you entered 'Hello World'"
   testData = "Hello World\n"
   source = "runtime/basic/hello2.kt"
}

task hello3(type: KonanLocalTest) {
    goldValue = "239\ntrue\n3.14159\nA\n"
    source = "runtime/basic/hello3.kt"
}

task hello4(type: KonanLocalTest) {
    goldValue = "Hello\nПока\n"
    source = "runtime/basic/hello4.kt"
}

standaloneTest('enumEquals') {
    goldValue = "true\nfalse\nfalse\n"
    source = "runtime/basic/enum_equals.kt"
    flags = ['-XXLanguage:-ProhibitComparisonOfIncompatibleEnums', '-e', 'runtime.basic.enum_equals.main']
}

standaloneTest("entry0") {
    goldValue = "Hello.\n"
    source = "runtime/basic/entry0.kt"
    flags = ["-entry", "runtime.basic.entry0.main"]
}

standaloneTest("entry1") {
    goldValue = "Hello.\n"
    source = "runtime/basic/entry1.kt"
    flags = ["-entry", "foo"]
}

linkTest("entry2") {
    goldValue = "Hello.\n"
    source = "runtime/basic/entry2.kt"
    lib = "runtime/basic/libentry2.kt"
    flags = ["-entry", "foo"]
}

standaloneTest("entry3") {
    goldValue = "Hello, without args.\n"
    source = "runtime/basic/entry1.kt"
    flags = ["-entry", "bar"]
}

standaloneTest("entry4") {
    goldValue = "This is main without args\n"
    source = "runtime/basic/entry4.kt"
}

standaloneTest("readline0") {
    goldValue = "41"
    testData = "41\r\n"
    source = "runtime/basic/readline0.kt"
}

standaloneTest("readline1") {
    goldValue = ""
    testData = "\n"
    source = "runtime/basic/readline1.kt"
}

task tostring0(type: KonanLocalTest) {
    goldValue = "127\n-1\n239\nA\nЁ\nト\n1122334455\n112233445566778899\n3.14159265358\n1.0E27\n1.0E7\n1.0E-300\ntrue\nfalse\n"
    source = "runtime/basic/tostring0.kt"
}

task tostring1(type: KonanLocalTest) {
    goldValue = "ello\n"
    source = "runtime/basic/tostring1.kt"
}

task tostring2(type: KonanLocalTest) {
    goldValue = "H e l l o \nHello\n"
    source = "runtime/basic/tostring2.kt"
}

task tostring3(type: KonanLocalTest) {
    goldValue = "-128\n127\n-32768\n32767\n" +
            "-2147483648\n2147483647\n-9223372036854775808\n9223372036854775807\n" +
            "1.4E-45\n3.4028235E38\n-Infinity\nInfinity\n" +
            "NaN\n" +
            "4.9E-324\n1.7976931348623157E308\n-Infinity\nInfinity\n" +
            "NaN\n"
    source = "runtime/basic/tostring3.kt"
}

task empty_substring(type: KonanLocalTest) {
    goldValue = "\n"
    source = "runtime/basic/empty_substring.kt"
}

standaloneTest("worker_bound_reference0") {
    enabled = (project.testTarget != 'wasm32') // Workers need pthreads.
    source = "runtime/concurrent/worker_bound_reference0.kt"
    flags = ['-tr']
}

task worker0(type: KonanLocalTest) {
    enabled = (project.testTarget != 'wasm32') // Workers need pthreads.
    goldValue = "Got Input processed\nOK\n"
    source = "runtime/workers/worker0.kt"
}

task worker1(type: KonanLocalTest) {
    enabled = (project.testTarget != 'wasm32') // Workers need pthreads.
    goldValue = "OK\n"
    source = "runtime/workers/worker1.kt"
}

task worker2(type: KonanLocalTest) {
    enabled = (project.testTarget != 'wasm32') // Workers need pthreads.
    goldValue = "OK\n"
    source = "runtime/workers/worker2.kt"
}

task worker3(type: KonanLocalTest) {
    enabled = (project.testTarget != 'wasm32') // Workers need pthreads.
    goldValue = "OK\n"
    source = "runtime/workers/worker3.kt"
}

task worker4(type: KonanLocalTest) {
    enabled = (project.testTarget != 'wasm32') // Workers need pthreads.
    goldValue = "Got 42\nOK\n"
    source = "runtime/workers/worker4.kt"
}

// This tests changes main thread worker queue state, so better be executed alone.
standaloneTest("worker5") {
    enabled = (project.testTarget != 'wasm32') // Workers need pthreads.
    goldValue = "Got 3\nOK\n"
    source = "runtime/workers/worker5.kt"
}

task worker6(type: KonanLocalTest) {
    enabled = (project.testTarget != 'wasm32') // Workers need pthreads.
    goldValue = "Got 42\nOK\n"
    source = "runtime/workers/worker6.kt"
}

task worker7(type: KonanLocalTest) {
    enabled = (project.testTarget != 'wasm32') // Workers need pthreads.
    goldValue = "Input\nGot kotlin.Unit\nOK\n"
    source = "runtime/workers/worker7.kt"
}

task worker8(type: KonanLocalTest) {
    enabled = (project.testTarget != 'wasm32') // Workers need pthreads.
    goldValue = "SharedData(string=Hello, int=10, member=SharedDataMember(double=0.1))\nGot kotlin.Unit\nOK\n"
    source = "runtime/workers/worker8.kt"
}

task worker9(type: KonanLocalTest) {
    enabled = (project.testTarget != 'wasm32') // Workers need pthreads.
    goldValue = "zzz\n42\nOK\nfirst 2\nsecond 3\nfrozen OK\n"
    source = "runtime/workers/worker9.kt"
}

task worker10(type: KonanLocalTest) {
    enabled = (project.testTarget != 'wasm32') // Workers need pthreads.
    goldValue = "OK\ntrue\ntrue\n"
    source = "runtime/workers/worker10.kt"
}

task worker11(type: KonanLocalTest) {
    enabled = (project.testTarget != 'wasm32') // Workers need pthreads.
    goldValue = "OK\n"
    source = "runtime/workers/worker11.kt"
}

task freeze0(type: KonanLocalTest) {
    enabled = (project.testTarget != 'wasm32') // No workers on WASM.
    goldValue = "frozen bit is true\n" +
            "Worker: SharedData(string=Hello, int=10, member=SharedDataMember(double=0.1))\n" +
            "Main: SharedData(string=Hello, int=10, member=SharedDataMember(double=0.1))\n" +
            "OK\n"
    source = "runtime/workers/freeze0.kt"
}

task freeze1(type: KonanLocalTest) {
    enabled = (project.testTarget != 'wasm32') // No exceptions on WASM.
    goldValue = "OK, cannot mutate frozen\n"
    source = "runtime/workers/freeze1.kt"
}

task freeze_stress(type: KonanLocalTest) {
    enabled = (project.testTarget != 'wasm32') // No exceptions on WASM.
    goldValue = "OK\n"
    source = "runtime/workers/freeze_stress.kt"
}

task freeze2(type: KonanLocalTest) {
    enabled = (project.testTarget != 'wasm32') // No exceptions on WASM.
    goldValue =
            "Worker 1: Hello world\n" + "Worker2: 42\n" +
            "Worker3: 239.0\n" + "Worker4: a\n" + "OK\n"
    source = "runtime/workers/freeze2.kt"
}

task freeze3(type: KonanLocalTest) {
    enabled = (project.testTarget != 'wasm32') // No exceptions on WASM.
    goldValue = "OK\n"
    source = "runtime/workers/freeze3.kt"
}

task freeze4(type: KonanLocalTest) {
    enabled = (project.testTarget != 'wasm32') // No exceptions on WASM.
    goldValue = "OK\n"
    source = "runtime/workers/freeze4.kt"
}

task freeze5(type: KonanLocalTest) {
    goldValue = "OK\n"
    source = "runtime/workers/freeze5.kt"
}

task freeze6(type: KonanLocalTest) {
    enabled = (project.testTarget != 'wasm32') // No exceptions on WASM.
    goldValue = "OK\nOK\n"
    source = "runtime/workers/freeze6.kt"
}

task atomic0(type: KonanLocalTest) {
    enabled = (project.testTarget != 'wasm32') // Workers need pthreads.
    goldValue = "35\n" + "20\n" + "OK\n"
    source = "runtime/workers/atomic0.kt"
}

standaloneTest("atomic1") {
    // Note: This test reproduces a race, so it'll start flaking if problem is reintroduced.
    enabled = false // Needs USE_CYCLIC_GC, which is disabled.
    source = "runtime/workers/atomic1.kt"
}

task lazy0(type: KonanLocalTest) {
    enabled = (project.testTarget != 'wasm32') // Workers need pthreads.
    goldValue = "OK\n"
    source = "runtime/workers/lazy0.kt"
}

task lazy1(type: KonanLocalTest) {
    enabled = (project.testTarget != 'wasm32') // Need exceptions.
    goldValue = "OK\n"
    source = "runtime/workers/lazy1.kt"
}

standaloneTest("lazy2") {
    goldValue = "123\nOK\n"
    source = "runtime/workers/lazy2.kt"
}

standaloneTest("lazy3") {
    source = "runtime/workers/lazy3.kt"
}

task enumIdentity(type: KonanLocalTest) {
    enabled = (project.testTarget != 'wasm32') // Workers need pthreads.
    goldValue = "true\n"
    source = "runtime/workers/enum_identity.kt"
}

standaloneTest("leakWorker") {
    disabled = project.globalTestArgs.contains('-opt') || (project.testTarget == 'wasm32') // Needs debug build and pthreads.
    source = "runtime/workers/leak_worker.kt"
    flags = ['-g']
    expectedExitStatusChecker = { it != 0 }
    outputChecker = { s -> s.contains("Unfinished workers detected, 1 workers leaked!") }
}

standaloneTest("leakMemoryWithWorkerTermination") {
    disabled = project.globalTestArgs.contains('-opt') || (project.testTarget == 'wasm32') // Needs debug build and pthreads.
    source = "runtime/workers/leak_memory_with_worker_termination.kt"
    flags = ['-g']
    expectedExitStatusChecker = { it != 0 }
    outputChecker = { s -> s.contains("Memory leaks detected, 1 objects leaked!") }
}

task superFunCall(type: KonanLocalTest) {
    goldValue = "<fun:C><fun:C1>\n<fun:C><fun:C3>\n"
    source = "codegen/basics/superFunCall.kt"
}

task superGetterCall(type: KonanLocalTest) {
    goldValue = "<prop:C><prop:C1>\n<prop:C><prop:C3>\n"
    source = "codegen/basics/superGetterCall.kt"
}

task superSetterCall(type: KonanLocalTest) {
    goldValue = "<prop:C1><prop:C>zzz\n<prop:C3><prop:C>zzz\n"
    source = "codegen/basics/superSetterCall.kt"
}

task enum0(type: KonanLocalTest) {
    goldValue = "VALUE\n"
    source = "codegen/enum/test0.kt"
}

task enum1(type: KonanLocalTest) {
    goldValue = "z12\n"
    source = "codegen/enum/test1.kt"
}

task enum_valueOf(type: KonanLocalTest) {
    goldValue = "E1\nE2\nE3\nE1\nE2\nE3\n"
    source = "codegen/enum/valueOf.kt"
}

task enum_values(type: KonanLocalTest) {
    goldValue = "E3\nE1\nE2\nE3\nE1\nE2\n"
    source = "codegen/enum/values.kt"
}

task enum_vCallNoEntryClass(type: KonanLocalTest) {
    goldValue = "('z3', 3)\n"
    source = "codegen/enum/vCallNoEntryClass.kt"
}

task enum_vCallWithEntryClass(type: KonanLocalTest) {
    goldValue = "z1z2\n"
    source = "codegen/enum/vCallWithEntryClass.kt"
}

task enum_companionObject(type: KonanLocalTest) {
    goldValue = "OK\n"
    source = "codegen/enum/companionObject.kt"
}

task enum_interfaceCallNoEntryClass(type: KonanLocalTest) {
    goldValue = "('z3', 3)\n('z3', 3)\n"
    source = "codegen/enum/interfaceCallNoEntryClass.kt"
}

task enum_interfaceCallWithEntryClass(type: KonanLocalTest) {
    goldValue = "z1z2\nz1z2\n"
    source = "codegen/enum/interfaceCallWithEntryClass.kt"
}

linkTest("enum_linkTest") {
    goldValue = "42\n117\n-1\n"
    source = "codegen/enum/linkTest_main.kt"
    lib = "codegen/enum/linkTest_lib.kt"
}

task enum_varargParam(type: KonanLocalTest) {
    goldValue = "3\n"
    source = "codegen/enum/varargParam.kt"
}

task enum_nested(type: KonanLocalTest) {
    goldValue = "A\nC\n"
    source = "codegen/enum/nested.kt"
}

task enum_isFrozen(type: KonanLocalTest) {
    goldValue = "true\n"
    source = "codegen/enum/isFrozen.kt"
}

task enum_loop(type: KonanLocalTest) {
    goldValue = "Z\nZ\n"
    source = "codegen/enum/loop.kt"
}

task enum_reorderedArguments(type: KonanLocalTest) {
    source = "codegen/enum/reorderedArguments.kt"
}

standaloneTest('switchLowering') {
    goldValue = "EnumA.A\nok\nok\nok\nok\nok\n"
    source = "codegen/enum/switchLowering.kt"
    flags = ['-XXLanguage:-ProhibitComparisonOfIncompatibleEnums', '-e', 'codegen.enum.switchLowering.main']
}

task enum_lambdaInDefault(type: KonanLocalTest) {
    goldValue = "Q\n"
    source = "codegen/enum/lambdaInDefault.kt"
}

linkTest("mangling") {
    goldValue =
        "Int direct [1, 2, 3, 4]\n" +
        "out Number direct [9, 10, 11, 12]\n" +
        "star direct [5, 6, 7, 8]\n" +
        "Int param [1, 2, 3, 4]\n" +
        "out Number param [9, 10, 11, 12]\n" +
        "star param [5, 6, 7, 8]\n" +
        "no constructors {}\n" +
        "single constructor some string\n" +
        "two constructors 17\n"
    source = "mangling/mangling.kt"
    lib = "mangling/manglinglib.kt"
}

task innerClass_simple(type: KonanLocalTest) {
    goldValue = "OK\n"
    source = "codegen/innerClass/simple.kt"
}

task innerClass_getOuterVal(type: KonanLocalTest) {
    goldValue = "OK\n"
    source = "codegen/innerClass/getOuterVal.kt"
}

task innerClass_generic(type: KonanLocalTest) {
    goldValue = "OK\n"
    source = "codegen/innerClass/generic.kt"
}

task innerClass_doubleInner(type: KonanLocalTest) {
    goldValue = "OK\n"
    source = "codegen/innerClass/doubleInner.kt"
}

task innerClass_qualifiedThis(type: KonanLocalTest) {
    goldValue = "OK\n"
    source = "codegen/innerClass/qualifiedThis.kt"
}

task innerClass_superOuter(type: KonanLocalTest) {
    goldValue = "OK\n"
    source = "codegen/innerClass/superOuter.kt"
}

task innerClass_noPrimaryConstructor(type: KonanLocalTest) {
    goldValue = "OK\nOK\n"
    source = "codegen/innerClass/noPrimaryConstructor.kt"
}

task innerClass_secondaryConstructor(type: KonanLocalTest) {
    goldValue = "42\n"
    source = "codegen/innerClass/secondaryConstructor.kt"
}

linkTest("innerClass_linkTest") {
    source = "codegen/innerClass/linkTest_main.kt"
    lib = "codegen/innerClass/linkTest_lib.kt"
}

task localClass_localHierarchy(type: KonanLocalTest) {
    goldValue = "OK\n"
    source = "codegen/localClass/localHierarchy.kt"
}

task localClass_objectExpressionInProperty(type: KonanLocalTest) {
    goldValue = "OK\n"
    source = "codegen/localClass/objectExpressionInProperty.kt"
}

task localClass_objectExpressionInInitializer(type: KonanLocalTest) {
    goldValue = "OK\n"
    source = "codegen/localClass/objectExpressionInInitializer.kt"
}

task localClass_innerWithCapture(type: KonanLocalTest) {
    goldValue = "OK\n"
    source = "codegen/localClass/innerWithCapture.kt"
}

task localClass_innerTakesCapturedFromOuter(type: KonanLocalTest) {
    goldValue = "0\n1\n"
    source = "codegen/localClass/innerTakesCapturedFromOuter.kt"
}

task localClass_virtualCallFromConstructor(type: KonanLocalTest) {
    goldValue = "OK\n"
    source = "codegen/localClass/virtualCallFromConstructor.kt"
}

task localClass_noPrimaryConstructor(type: KonanLocalTest) {
    goldValue = "OKOK\n"
    source = "codegen/localClass/noPrimaryConstructor.kt"
}

task localClass_localFunctionCallFromLocalClass(type: KonanLocalTest) {
    goldValue = "OK\n"
    source = "codegen/localClass/localFunctionCallFromLocalClass.kt"
}

task localClass_localFunctionInLocalClass(type: KonanLocalTest) {
    goldValue = "OK\n"
    source = "codegen/localClass/localFunctionInLocalClass.kt"
}

task localClass_tryCatch(type: KonanLocalTest) {
    goldValue = ""
    source = "codegen/localClass/tryCatch.kt"
}

task function_localFunction(type : KonanLocalTest) {
    goldValue = "OK\n"
    source = "codegen/function/localFunction.kt"
}

task function_localFunction2(type : KonanLocalTest) {
    goldValue = "OK\n"
    source = "codegen/function/localFunction2.kt"
}

task function_localFunction3(type : KonanLocalTest) {
    goldValue = "OK\n"
    source = "codegen/function/localFunction3.kt"
}

task initializers_correctOrder1(type: KonanLocalTest) {
    goldValue = "42\n"
    source = "codegen/initializers/correctOrder1.kt"
}

task initializers_correctOrder2(type: KonanLocalTest) {
    goldValue = "42\n"
    source = "codegen/initializers/correctOrder2.kt"
}

linkTest("initializers_linkTest1") {
    goldValue = "1200\n"
    source = "codegen/initializers/linkTest1_main.kt"
    lib = "codegen/initializers/linkTest1_lib.kt"
}

linkTest("initializers_linkTest2") {
    goldValue = "2\n"
    source = "codegen/initializers/linkTest2_main.kt"
    lib = "codegen/initializers/linkTest2_lib.kt"
}

linkTest("initializers_sharedVarInInitBlock") {
    source = "codegen/initializers/sharedVarInInitBlock_main.kt"
    lib = "codegen/initializers/sharedVarInInitBlock_lib.kt"
}

task arithmetic_basic(type: KonanLocalTest) {
    source = "codegen/arithmetic/basic.kt"
}

task arithmetic_division(type: KonanLocalTest) {
    expectedFail = (project.testTarget == 'wasm32') // Uses exceptions.
    source = "codegen/arithmetic/division.kt"
}

task arithmetic_github1856(type: KonanLocalTest) {
    source = "codegen/arithmetic/github1856.kt"
}

task bridges_test0(type: KonanLocalTest) {
    goldValue = "42\n42\n"
    source = "codegen/bridges/test0.kt"
}

task bridges_test1(type: KonanLocalTest) {
    goldValue = "1042\n"
    source = "codegen/bridges/test1.kt"
}

task bridges_test2(type: KonanLocalTest) {
    goldValue = "42\n42\n"
    source = "codegen/bridges/test2.kt"
}

task bridges_test3(type: KonanLocalTest) {
    goldValue = "OK\n"
    source = "codegen/bridges/test3.kt"
}

task bridges_test4(type: KonanLocalTest) {
    goldValue = "42\n42\n"
    source = "codegen/bridges/test4.kt"
}

task bridges_test5(type: KonanLocalTest) {
    goldValue = "OK\n"
    source = "codegen/bridges/test5.kt"
}

task bridges_test6(type: KonanLocalTest) {
    goldValue = "42\n42\n42\n42\n42\n"
    source = "codegen/bridges/test6.kt"
}

task bridges_test7(type: KonanLocalTest) {
    goldValue = "OK\n"
    source = "codegen/bridges/test7.kt"
}

task bridges_test8(type: KonanLocalTest) {
    goldValue = "OK\n"
    source = "codegen/bridges/test8.kt"
}

task bridges_test9(type: KonanLocalTest) {
    goldValue = "OK\n"
    source = "codegen/bridges/test9.kt"
}

task bridges_test10(type: KonanLocalTest) {
    goldValue = "42\n42\n"
    source = "codegen/bridges/test10.kt"
}

task bridges_test11(type: KonanLocalTest) {
    goldValue = "42\n42\n42\n"
    source = "codegen/bridges/test11.kt"
}

task bridges_test12(type: KonanLocalTest) {
    goldValue = "B: 42\nC: 42\n"
    source = "codegen/bridges/test12.kt"
}

task bridges_test13(type: KonanLocalTest) {
    goldValue = "42\n42\n"
    source = "codegen/bridges/test13.kt"
}

task bridges_test14(type: KonanLocalTest) {
    goldValue = "42\n56\n42\n56\n56\n42\n156\n142\n"
    source = "codegen/bridges/test14.kt"
}

task bridges_test15(type: KonanLocalTest) {
    goldValue = "OK\n"
    source = "codegen/bridges/test15.kt"
}

task bridges_test16(type: KonanLocalTest) {
    goldValue = "OK\nOK\n"
    source = "codegen/bridges/test16.kt"
}

task bridges_test17(type: KonanLocalTest) {
    goldValue = "42\n42\n42\n42\n"
    source = "codegen/bridges/test17.kt"
}

task bridges_test18(type: KonanLocalTest) {
    goldValue = "kotlin.Unit\n"
    source = "codegen/bridges/test18.kt"
}

linkTest("bridges_linkTest") {
    goldValue = "42\n42\n42\n"
    source = "codegen/bridges/linkTest_main.kt"
    lib = "codegen/bridges/linkTest_lib.kt"
}

linkTest("bridges_linkTest2") {
    goldValue = "true\n"
    source = "codegen/bridges/linkTest2_main.kt"
    lib = "codegen/bridges/linkTest2_lib.kt"
}

task bridges_special(type: KonanLocalTest) {
    goldValue = "Ok\n"
    source = "codegen/bridges/special.kt"
}

task returnTypeSignature(type: KonanLocalTest) {
    source = "codegen/bridges/returnTypeSignature.kt"
}

task classDelegation_method(type: KonanLocalTest) {
    goldValue = "OKOK\n"
    source = "codegen/classDelegation/method.kt"
}

task classDelegation_property(type: KonanLocalTest) {
    goldValue = "4242\n"
    source = "codegen/classDelegation/property.kt"
}

task classDelegation_generic(type: KonanLocalTest) {
    goldValue = "OK\n"
    source = "codegen/classDelegation/generic.kt"
}

task classDelegation_withBridge(type: KonanLocalTest) {
    goldValue = "OK\n"
    source = "codegen/classDelegation/withBridge.kt"
}

linkTest("classDelegation_linkTest") {
    goldValue = "qxx\n123\n42\n117\nzzz\n"
    source = "codegen/classDelegation/linkTest_main.kt"
    lib = "codegen/classDelegation/linkTest_lib.kt"
}

standaloneTest("contracts") {
    flags = [ '-Xopt-in=kotlin.RequiresOptIn', '-tr' ]
    source = "codegen/contracts/contracts.kt"
}

task delegatedProperty_simpleVal(type: KonanLocalTest) {
    goldValue = "x\n42\n"
    source = "codegen/delegatedProperty/simpleVal.kt"
}

task delegatedProperty_simpleVar(type: KonanLocalTest) {
    goldValue = "get x\n42\nset x\nget x\n117\n"
    source = "codegen/delegatedProperty/simpleVar.kt"
}

task delegatedProperty_packageLevel(type: KonanLocalTest) {
    goldValue = "x\n42\n"
    source = "codegen/delegatedProperty/packageLevel.kt"
}

task delegatedProperty_local(type: KonanLocalTest) {
    goldValue = "x\n42\n"
    source = "codegen/delegatedProperty/local.kt"
}

linkTest("delegatedProperty_delegatedOverride") {
    goldValue = "156\nx\n117\n42\n"
    source = "codegen/delegatedProperty/delegatedOverride_main.kt"
    lib = "codegen/delegatedProperty/delegatedOverride_lib.kt"
}

linkTest("delegatedProperty_correctFieldsOrder") {
    goldValue = "qxx\n117\nzzz\nqzz\n"
    source = "codegen/delegatedProperty/correctFieldsOrder_main.kt"
    lib = "codegen/delegatedProperty/correctFieldsOrder_lib.kt"
}

task delegatedProperty_lazy(type: KonanLocalTest) {
    goldValue = "computed!\nHello\nHello\n"
    source = "codegen/delegatedProperty/lazy.kt"
}

task delegatedProperty_observable(type: KonanLocalTest) {
    goldValue = "<no name> -> first\nfirst -> second\n"
    source = "codegen/delegatedProperty/observable.kt"
}

task delegatedProperty_map(type: KonanLocalTest) {
    goldValue = "John Doe\n25\n"
    source = "codegen/delegatedProperty/map.kt"
}

task propertyCallableReference_valClass(type: KonanLocalTest) {
    goldValue = "42\n117\n"
    source = "codegen/propertyCallableReference/valClass.kt"
}

task propertyCallableReference_valModule(type: KonanLocalTest) {
    goldValue = "42\n"
    source = "codegen/propertyCallableReference/valModule.kt"
}

task propertyCallableReference_varClass(type: KonanLocalTest) {
    goldValue = "117\n117\n42\n42\n"
    source = "codegen/propertyCallableReference/varClass.kt"
}

task propertyCallableReference_varModule(type: KonanLocalTest) {
    goldValue = "117\n117\n"
    source = "codegen/propertyCallableReference/varModule.kt"
}

task propertyCallableReference_valExtension(type: KonanLocalTest) {
    goldValue = "42\n117\n"
    source = "codegen/propertyCallableReference/valExtension.kt"
}

task propertyCallableReference_varExtension(type: KonanLocalTest) {
    goldValue = "117\n117\n42\n42\n"
    source = "codegen/propertyCallableReference/varExtension.kt"
}

linkTest("propertyCallableReference_linkTest") {
    goldValue = "42\n117\n"
    source = "codegen/propertyCallableReference/linkTest_main.kt"
    lib = "codegen/propertyCallableReference/linkTest_lib.kt"
}

task propertyCallableReference_dynamicReceiver(type: KonanLocalTest) {
    goldValue = "42\n"
    source = "codegen/propertyCallableReference/dynamicReceiver.kt"
}

task lateinit_initialized(type: KonanLocalTest) {
    goldValue = "zzz\n"
    source = "codegen/lateinit/initialized.kt"
}

task lateinit_notInitialized(type: KonanLocalTest) {
    expectedFail = (project.testTarget == 'wasm32') // Uses exceptions.
    goldValue = "OK\n"
    source = "codegen/lateinit/notInitialized.kt"
}

task lateinit_inBaseClass(type: KonanLocalTest) {
    goldValue = "42\n"
    source = "codegen/lateinit/inBaseClass.kt"
}

task lateinit_localInitialized(type: KonanLocalTest) {
    goldValue = "zzz\n"
    source = "codegen/lateinit/localInitialized.kt"
}

task lateinit_localNotInitialized(type: KonanLocalTest) {
    expectedFail = (project.testTarget == 'wasm32') // Uses exceptions.
    goldValue = "OK\n"
    source = "codegen/lateinit/localNotInitialized.kt"
}

task lateinit_localCapturedInitialized(type: KonanLocalTest) {
    goldValue = "zzz\n"
    source = "codegen/lateinit/localCapturedInitialized.kt"
}

task lateinit_localCapturedNotInitialized(type: KonanLocalTest) {
    expectedFail = (project.testTarget == 'wasm32') // Uses exceptions.
    goldValue = "OK\n"
    source = "codegen/lateinit/localCapturedNotInitialized.kt"
}

task lateinit_isInitialized(type: KonanLocalTest) {
    goldValue = "false\ntrue\n"
    source = "codegen/lateinit/isInitialized.kt"
}

task lateinit_globalIsInitialized(type: KonanLocalTest) {
    goldValue = "false\ntrue\n"
    source = "codegen/lateinit/globalIsInitialized.kt"
}

task lateinit_innerIsInitialized(type: KonanLocalTest) {
    goldValue = "OK\n"
    source = "codegen/lateinit/innerIsInitialized.kt"
}

task kclass0(type: KonanLocalTest) {
    source = "codegen/kclass/kclass0.kt"
}

task kclass1(type: KonanLocalTest) {
    goldValue = "OK :D\n"
    source = "codegen/kclass/kclass1.kt"
}

task kclassEnumArgument(type: KonanLocalTest) {
    goldValue = "String\n"
    source = "codegen/kclass/kClassEnumArgument.kt"
}

task ktype1(type: KonanLocalTest) {
    source = "codegen/ktype/ktype1.kt"
}

task associatedObjects1(type: KonanLocalTest) {
    source = "codegen/associatedObjects/associatedObjects1.kt"
}

task coroutines_simple(type: KonanLocalTest) {
    goldValue = "42\n"
    source = "codegen/coroutines/simple.kt"
}

task coroutines_degenerate1(type: KonanLocalTest) {
    goldValue = "s1\n"
    source = "codegen/coroutines/degenerate1.kt"
}

task coroutines_degenerate2(type: KonanLocalTest) {
    goldValue = "s2\ns1\n"
    source = "codegen/coroutines/degenerate2.kt"
}

task coroutines_withReceiver(type: KonanLocalTest) {
    goldValue = "42\n"
    source = "codegen/coroutines/withReceiver.kt"
}

task coroutines_correctOrder1(type: KonanLocalTest) {
    goldValue = "f1\ns1\nf2\n160\n"
    source = "codegen/coroutines/correctOrder1.kt"
}

task coroutines_controlFlow_chain(type: KonanLocalTest) {
    source = "codegen/coroutines/controlFlow_chain.kt"
}

task coroutines_controlFlow_if1(type: KonanLocalTest) {
    goldValue = "f1\ns1\nf3\n84\n"
    source = "codegen/coroutines/controlFlow_if1.kt"
}

task coroutines_controlFlow_if2(type: KonanLocalTest) {
    goldValue = "f1\ns1\nf2\n43\n"
    source = "codegen/coroutines/controlFlow_if2.kt"
}

task coroutines_controlFlow_finally1(type: KonanLocalTest) {
    goldValue = "f1\ns1\n117\n"
    source = "codegen/coroutines/controlFlow_finally1.kt"
}

task coroutines_controlFlow_finally2(type: KonanLocalTest) {
    goldValue = "f1\ns1\n117\n"
    source = "codegen/coroutines/controlFlow_finally2.kt"
}

task coroutines_controlFlow_finally3(type: KonanLocalTest) {
    goldValue = "f1\ns1\n117\n"
    source = "codegen/coroutines/controlFlow_finally3.kt"
}

task coroutines_controlFlow_finally4(type: KonanLocalTest) {
    goldValue = "s1\nfinally\n42\n"
    source = "codegen/coroutines/controlFlow_finally4.kt"
}

task coroutines_controlFlow_finally5(type: KonanLocalTest) {
    expectedFail = (project.testTarget == 'wasm32') // Uses exceptions.
    goldValue = "s1\nf2\nfinally\n1\n"
    source = "codegen/coroutines/controlFlow_finally5.kt"
}

task coroutines_controlFlow_finally6(type: KonanLocalTest) {
    expectedFail = (project.testTarget == 'wasm32') // Uses exceptions.
    goldValue = "s1\nfinally\nerror\n0\n"
    source = "codegen/coroutines/controlFlow_finally6.kt"
}

task coroutines_controlFlow_finally7(type: KonanLocalTest) {
    expectedFail = (project.testTarget == 'wasm32') // Uses exceptions.
    goldValue = "s1\nf2\nfinally1\ns2\nfinally2\n42\n"
    source = "codegen/coroutines/controlFlow_finally7.kt"
}

task coroutines_controlFlow_inline1(type: KonanLocalTest) {
    goldValue = "42\n"
    source = "codegen/coroutines/controlFlow_inline1.kt"
}

task coroutines_controlFlow_inline2(type: KonanLocalTest) {
    goldValue = "s1\n42\n"
    source = "codegen/coroutines/controlFlow_inline2.kt"
}

task coroutines_controlFlow_inline3(type: KonanLocalTest) {
    goldValue = "f1\ns1\n42\n"
    source = "codegen/coroutines/controlFlow_inline3.kt"
}

task coroutines_controlFlow_tryCatch1(type: KonanLocalTest) {
    goldValue = "s1\n42\n"
    source = "codegen/coroutines/controlFlow_tryCatch1.kt"
}

task coroutines_controlFlow_tryCatch2(type: KonanLocalTest) {
    goldValue = "s1\n42\n"
    source = "codegen/coroutines/controlFlow_tryCatch2.kt"
}

task coroutines_controlFlow_tryCatch3(type: KonanLocalTest) {
    expectedFail = (project.testTarget == 'wasm32') // Uses exceptions.
    goldValue = "s2\nf2\n1\n"
    source = "codegen/coroutines/controlFlow_tryCatch3.kt"
}

task coroutines_controlFlow_tryCatch4(type: KonanLocalTest) {
    expectedFail = (project.testTarget == 'wasm32') // Uses exceptions.
    goldValue = "s2\nf2\n1\n"
    source = "codegen/coroutines/controlFlow_tryCatch4.kt"
}

task coroutines_controlFlow_tryCatch5(type: KonanLocalTest) {
    expectedFail = (project.testTarget == 'wasm32') // Uses exceptions.
    goldValue = "s2\ns1\nError\n42\n"
    source = "codegen/coroutines/controlFlow_tryCatch5.kt"
}

task coroutines_controlFlow_while1(type: KonanLocalTest) {
    goldValue = "s3\ns3\ns3\ns3\n3\n"
    source = "codegen/coroutines/controlFlow_while1.kt"
}

task coroutines_controlFlow_while2(type: KonanLocalTest) {
    goldValue = "s3\ns3\ns3\n3\n"
    source = "codegen/coroutines/controlFlow_while2.kt"
}

task coroutines_returnsNothing1(type: KonanLocalTest) {
    goldValue = "OK\n"
    source = "codegen/coroutines/returnsNothing1.kt"
}

task coroutines_returnsUnit1(type: KonanLocalTest) {
    goldValue = "117\ns1\n0\n"
    source = "codegen/coroutines/returnsUnit1.kt"
}

task coroutines_coroutineContext1(type: KonanLocalTest) {
    goldValue = "EmptyCoroutineContext\n"
    source = "codegen/coroutines/coroutineContext1.kt"
}

task coroutines_coroutineContext2(type: KonanLocalTest) {
    goldValue = "EmptyCoroutineContext\n"
    source = "codegen/coroutines/coroutineContext2.kt"
}

task coroutines_anonymousObject(type: KonanLocalTest) {
    goldValue = "zzz\n"
    source = "codegen/coroutines/anonymousObject.kt"
}

task coroutines_functionReference_simple(type: KonanLocalTest) {
    goldValue = "42\n"
    source = "codegen/coroutines/functionReference_simple.kt"
}

task coroutines_functionReference_eqeq_name(type: KonanLocalTest) {
    goldValue = ""
    source = "codegen/coroutines/functionReference_eqeq_name.kt"
}

task coroutines_functionReference_invokeAsFunction(type: KonanLocalTest) {
    goldValue = "159\n"
    source = "codegen/coroutines/functionReference_invokeAsFunction.kt"
}

task coroutines_functionReference_lambdaAsSuspendLambda(type: KonanLocalTest) {
    goldValue = ""
    source = "codegen/coroutines/functionReference_lambdaAsSuspendLambda.kt"
}

standaloneTest('coroutines_suspendConversion') {
    goldValue = ""
    source = "codegen/coroutines/suspendConversion.kt"
    flags = ['-XXLanguage:+SuspendConversion']
}

task AbstractMutableCollection(type: KonanLocalTest) {
    expectedExitStatus = 0
    source = "runtime/collections/AbstractMutableCollection.kt"
}

task BitSet(type: KonanLocalTest) {
    expectedFail = (project.testTarget == 'wasm32') // Uses exceptions.
    expectedExitStatus = 0
    source = "runtime/collections/BitSet.kt"
}

task stack_array(type: KonanLocalTest) {
    goldValue = "true\n3\n"
    source = "runtime/collections/stack_array.kt"
}

task array0(type: KonanLocalTest) {
    goldValue = "5\n6\n7\n8\n9\n10\n11\n12\n13\n"
    source = "runtime/collections/array0.kt"
}

task array1(type: KonanLocalTest) {
    goldValue = "4 2\n1-1\n69\n38\n"
    source = "runtime/collections/array1.kt"
}

task array2(type: KonanLocalTest) {
    goldValue = "0\n2\n4\n6\n8\n40\n"
    source = "runtime/collections/array2.kt"
}

task array3(type: KonanLocalTest) {
    goldValue = "1 2 3 7 8 9 -128 -1 \n1 2 3 7 8 9 -128 -1 \n"
    source = "runtime/collections/array3.kt"
}

task array4(type: KonanLocalTest) {
    disabled = (project.testTarget == 'wasm32') // Uses exceptions.
    goldValue = "OK\n"
    source = "runtime/collections/array4.kt"
}

task typed_array0(type: KonanLocalTest) {
    goldValue = "OK\n"
    source = "runtime/collections/typed_array0.kt"
}

task typed_array1(type: KonanLocalTest) {
    enabled  = (project.testTarget != 'wasm32')  // No exceptions on WASM.
    goldValue = "OK\n"
    source = "runtime/collections/typed_array1.kt"
}


task sort0(type: KonanLocalTest) {
    goldValue = "[a, b, x]\n[-1, 0, 42, 239, 100500]\n"
    source = "runtime/collections/sort0.kt"
}

task sort1(type: KonanLocalTest) {
    goldValue = "[a, b, x]\n[-1, 0, 42, 239, 100500]\n"
    source = "runtime/collections/sort1.kt"
}

task sortWith(type: KonanLocalTest) {
    source = "runtime/collections/SortWith.kt"
}

task if_else(type: KonanLocalTest) {
    source = "codegen/branching/if_else.kt"
}

task immutable_binary_blob_in_lambda(type: KonanLocalTest) {
    source = "lower/immutable_blob_in_lambda.kt"
    goldValue = "123\n"
}

task when2(type: KonanLocalTest) {
    source = "codegen/branching/when2.kt"
}

task when5(type: KonanLocalTest) {
    source = "codegen/branching/when5.kt"
}

task when6(type: KonanLocalTest) {
    source = "codegen/branching/when6.kt"
}

task when7(type: KonanLocalTest) {
    source = "codegen/branching/when7.kt"
}

task when8(type: KonanLocalTest) {
    source = "codegen/branching/when8.kt"
    goldValue = "true\n"
}

task when9(type: KonanLocalTest) {
    goldValue = "Ok\n"
    source = "codegen/branching/when9.kt"
}

task when_through(type: KonanLocalTest) {
    source = "codegen/branching/when_through.kt"
}

task advanced_when2(type: KonanLocalTest) {
    source = "codegen/branching/advanced_when2.kt"
}

task advanced_when5(type: KonanLocalTest) {
    source = "codegen/branching/advanced_when5.kt"
}

task when_with_try1(type: KonanLocalTest) {
    goldValue = "null\nnull\n42\n"
    source = "codegen/branching/when_with_try1.kt"
}

task bool_yes(type: KonanLocalTest) {
    source = "codegen/function/boolean.kt"
}

task named(type: KonanLocalTest) {
    source = "codegen/function/named.kt"
}


task plus_eq(type: KonanLocalTest) {
    source = "codegen/function/plus_eq.kt"
}

task minus_eq(type: KonanLocalTest) {
    source = "codegen/function/minus_eq.kt"
}

task eqeq(type: KonanLocalTest) {
    source = "codegen/function/eqeq.kt"
}

task function_referenceBigArity(type: KonanLocalTest) {
    goldValue = "528\n"
    source = "codegen/function/referenceBigArity"
}

task cycle(type: KonanLocalTest) {
    source = "codegen/cycles/cycle.kt"
}

task cycle_do(type: KonanLocalTest) {
    source = "codegen/cycles/cycle_do.kt"
}

task cycle_for(type: KonanLocalTest) {
    source = "codegen/cycles/cycle_for.kt"
}

task abstract_super(type: KonanLocalTest) {
    source = "datagen/rtti/abstract_super.kt"
}

task vtable1(type: KonanLocalTest) {
    source = "datagen/rtti/vtable1.kt"
}

task vtable_any(type: KonanLocalTest) {
    source = "datagen/rtti/vtable_any.kt"
    goldValue = "[1]\n[2]\n[3]\n[4]\n"
}

task strdedup1(type: KonanLocalTest) {
    goldValue = "true\ntrue\n"
    source = "datagen/literals/strdedup1.kt"
}

task strdedup2(type: KonanLocalTest) {
    // TODO: string deduplication across several components seems to require
    // linking them as bitcode modules before translating to machine code.
    enabled = false

    goldValue = "true\ntrue\n"
    source = "datagen/literals/strdedup2.kt"
}

task empty_string(type: KonanLocalTest) {
    goldValue = "\n"
    source = "datagen/literals/empty_string.kt"
}

task intrinsic(type: KonanLocalTest) {
    source = "codegen/function/intrinsic.kt"
}

/*
    Disabled until we extract the classes that should be
    always present from stdlib into a separate binary.

linkTest("link") {
    goldValue = "0\n"
    source = "link/src/bar.kt"
    lib = "link/lib"
}(
*/

linkTest("link_omit_unused") {
    goldValue = "Hello\n"
    source = "link/omit/hello.kt"
    lib = "link/omit/lib.kt"
}

standaloneTest("link_default_libs") {
    dependsOnPlatformLibs(it)
    enabled = (project.testTarget != 'wasm32') // there will be no posix.klib for wasm
    goldValue = "sizet = 0\n"
    source = "link/default/default.kt"
}

standaloneTest("link_testLib_explicitly") {
    // there are no testLibrary for cross targets yet.
    enabled = project.testTarget == null || project.testTarget == project.hostName

    dependsOn 'installTestLibrary'
    goldValue = "This is a side effect of a test library linked into the binary.\nYou should not be seeing this.\n\nHello\n"
    source = "link/omit/hello.kt"
    // We force library inclusion, so need to see the warning banner.
    flags = ['-l', 'testLibrary']
    doLast {
        def file = new File("$testLibraryDir/testLibrary")
        file.deleteDir()
    }
}

linkTest("no_purge_for_dependencies") {
    dependsOnPlatformLibs(it)
    enabled = (project.testTarget != 'wasm32') // there will be no posix.klib for wasm
    goldValue = "linked library\nand symbols from posix available: 17; 1.0\n"
    source = "link/purge1/prog.kt"
    lib = "link/purge1/lib.kt"
}

task for0(type: KonanLocalTest) {
    goldValue = "2\n3\n4\n"
    source = "runtime/basic/for0.kt"
}

task throw0(type: KonanLocalTest) {
    goldValue = "Done\n"
    source = "runtime/basic/throw0.kt"
}

task statements0(type: KonanLocalTest) {
    goldValue = "239\n238\n30\n29\n"
    source = "runtime/basic/statements0.kt"
}

standaloneTest("annotations0") {
    source = "codegen/annotations/annotations0.kt"
    flags = ['-tr']
}

task boxing0(type: KonanLocalTest) {
    goldValue = "17\n"
    source = "codegen/boxing/boxing0.kt"
}

task boxing1(type: KonanLocalTest) {
    goldValue = "1\nfalse\nHello\n"
    source = "codegen/boxing/boxing1.kt"
}

task boxing2(type: KonanLocalTest) {
    goldValue = "1\ntrue\nother\n"
    source = "codegen/boxing/boxing2.kt"
}

task boxing3(type: KonanLocalTest) {
    goldValue = "42\n"
    source = "codegen/boxing/boxing3.kt"
}

task boxing4(type: KonanLocalTest) {
    goldValue = "16\n"
    source = "codegen/boxing/boxing4.kt"
}

task boxing5(type: KonanLocalTest) {
    goldValue = "16\n42\n"
    source = "codegen/boxing/boxing5.kt"
}

task boxing6(type: KonanLocalTest) {
    goldValue = "42\n16\n"
    source = "codegen/boxing/boxing6.kt"
}

task boxing7(type: KonanLocalTest) {
    expectedFail = (project.testTarget == 'wasm32') // Uses exceptions.
    goldValue = "1\n0\n"
    source = "codegen/boxing/boxing7.kt"
}

task boxing8(type: KonanLocalTest) {
    goldValue = "1\nnull\ntrue\nHello\n"
    source = "codegen/boxing/boxing8.kt"
}

task boxing9(type: KonanLocalTest) {
    goldValue = "1\nnull\ntrue\nHello\n2\nnull\ntrue\nHello\n3\n"
    source = "codegen/boxing/boxing9.kt"
}

task boxing10(type: KonanLocalTest) {
    goldValue = "Ok\n"
    source = "codegen/boxing/boxing10.kt"
}

task boxing11(type: KonanLocalTest) {
    goldValue = "17\n42\n"
    source = "codegen/boxing/boxing11.kt"
}

task boxing12(type: KonanLocalTest) {
    goldValue = "18\n"
    source = "codegen/boxing/boxing12.kt"
}

task boxing13(type: KonanLocalTest) {
    goldValue = "false\nfalse\ntrue\ntrue\nfalse\nfalse\n"
    source = "codegen/boxing/boxing13.kt"
}

task boxing14(type: KonanLocalTest) {
    goldValue = "42\n"
    source = "codegen/boxing/boxing14.kt"
}

task boxing15(type: KonanLocalTest) {
    goldValue = "17\n"
    source = "codegen/boxing/boxing15.kt"
}

task boxCache0(type: KonanLocalTest) {
    goldValue = "2\n256\n256\n256\n256\n256\n"
    source = "codegen/boxing/box_cache0.kt"
}

task interface0(type: KonanLocalTest) {
    goldValue = "PASSED\n"
    source = "runtime/basic/interface0.kt"
}

task hash0(type: KonanLocalTest) {
    goldValue = "239\n0\n97\n1065353216\n1072693248\n1\n0\ntrue\ntrue\n"
    source = "runtime/basic/hash0.kt"
}

task ieee754(type: KonanLocalTest) {
    goldValue = "Infinity 2147483647 -1 -1\n" +
            "3.4028235E38\n" +
            "NAN2SHORT:: 0\n" +
            "MAX2SHORT:: -1\n" +
            "2147483647 -1\n" +
            "FLOAT:: Infinity   INT:: 2147483647\n" +
            "FLOAT:: 1.7014117E38   INT:: 2147483647\n" +
            "FLOAT:: 3.4028235E38   INT:: 2147483647\n" +
            "FLOAT:: 3.14   INT:: 3\n" +
            "FLOAT:: NaN   INT:: 0\n" +
            "FLOAT:: -33333.125   INT:: -33333\n" +
            "FLOAT:: 1.4E-45   INT:: 0\n" +
            "FLOAT:: -Infinity   INT:: -2147483648\n" +
            "FLOAT:: -1.2   INT:: -1\n" +
            "FLOAT:: -12.6   INT:: -12\n" +
            "FLOAT:: 2.3   INT:: 2\n" +
            "OK\n"
    source = "runtime/basic/ieee754.kt"
}

standaloneTest("hypotenuse") {
    source = "runtime/basic/hypot.kt"
}

task array_list1(type: KonanLocalTest) {
    goldValue = "OK\n"
    source = "runtime/collections/array_list1.kt"
}

task array_list2(type: KonanLocalTest) {
    enabled = (project.testTarget != 'wasm32') // uses exceptions
    goldValue = "OK\n"
    source = "runtime/collections/array_list2.kt"
}

task hash_map0(type: KonanLocalTest) {
    goldValue = "OK\n"
    source = "runtime/collections/hash_map0.kt"
}

task hash_set0(type: KonanLocalTest) {
    goldValue = "OK\n"
    source = "runtime/collections/hash_set0.kt"
}

task listof0(type: KonanLocalTest) {
    goldValue = "abc\n[a, b, c, d]\n[n, s, a]\n"
    source = "runtime/collections/listof0.kt"
}

task listof1(type: KonanLocalTest) {
    enabled = false
    goldValue = "true\n[a, b, c]\n"
    source = "datagen/literals/listof1.kt"
}


task moderately_large_array(type: KonanLocalTest) {
    goldValue = "0\n"
    source = "runtime/collections/moderately_large_array.kt"
}

task moderately_large_array1(type: KonanLocalTest) {
    goldValue = "-45392\n"
    source = "runtime/collections/moderately_large_array1.kt"
}

task string_builder0(type: KonanLocalTest) {
    // Cannot be executed in the two-stage mode due to KT-33175.
    enabled = !twoStageEnabled
    expectedFail = (project.testTarget == 'wasm32') // Uses exceptions.
    goldValue = "OK\n"
    source = "runtime/text/string_builder0.kt"
}

task string_builder1(type: KonanLocalTest) {
    goldValue = "HelloKotlin\n42\n0.1\ntrue\n\n"
    source = "runtime/text/string_builder1.kt"
}

task string0(type: KonanLocalTest) {
    goldValue = "true\ntrue\nПРИВЕТ\nпривет\nПока\ntrue\n"
    source = "runtime/text/string0.kt"
}

task parse0(type: KonanLocalTest) {
    goldValue = "false\n" +
            "true\n" +
            "-1\n" +
            "10\n" +
            "170\n" +
            "30\n" +
            "4294967295\n" +
            "bad format\n" +
            "0.5\n" +
            "2.39\n"
    source = "runtime/text/parse0.kt"
}

task to_string0(type: KonanLocalTest) {
    goldValue = "OK\n"
    source = "runtime/text/to_string0.kt"
}

task trim(type: KonanLocalTest) {
    expectedFail = (project.testTarget == 'wasm32') // Uses exceptions
    goldValue = "OK\n"
    source = "runtime/text/trim.kt"
}

task chars0(type: KonanLocalTest) {
    expectedFail = (project.testTarget == 'wasm32') // Uses exceptions.
    source = "runtime/text/chars0.kt"
    expectedExitStatus = 0
}

task indexof(type: KonanLocalTest) {
    source = "runtime/text/indexof.kt"
}

task utf8(type: KonanLocalTest) {
    // Cannot be executed in the two-stage mode due to KT-33175.
    // Uses exceptions so cannot run on wasm.
    enabled = !twoStageEnabled && (project.testTarget != 'wasm32')
    goldValue = "Hello\nПривет\n\uD800\uDC00\n\n\uFFFD\uFFFD\n\uFFFD12\n\uFFFD12\n12\uFFFD\n\uD83D\uDE25\n\uD83D\uDE25\n"
    source = "runtime/text/utf8.kt"
}

task catch1(type: KonanLocalTest) {
    expectedFail = (project.testTarget == 'wasm32') // Uses exceptions.
    goldValue = "Before\nCaught Throwable\nDone\n"
    source = "runtime/exceptions/catch1.kt"
}

task catch2(type: KonanLocalTest) {
    expectedFail = (project.testTarget == 'wasm32') // Uses exceptions.
    goldValue = "Before\nCaught Error\nDone\n"
    source = "runtime/exceptions/catch2.kt"
}

task catch7(type: KonanLocalTest) {
    expectedFail = (project.testTarget == 'wasm32') // Uses exceptions.
    goldValue = "Error happens\n"
    source = "runtime/exceptions/catch7.kt"
}

task extend_exception(type: KonanLocalTest) {
    goldValue = "OK\n"
    source = "runtime/exceptions/extend0.kt"
}

standaloneTest("check_stacktrace_format") {
    disabled = !isAppleTarget(project) || project.globalTestArgs.contains('-opt') || (project.testTarget == 'ios_arm64')
    flags = ['-g']
    source = "runtime/exceptions/check_stacktrace_format.kt"
}

standaloneTest("stack_trace_inline") {
    disabled = !isAppleTarget(project) || project.globalTestArgs.contains('-opt') || (project.testTarget == 'ios_arm64')
    flags = ['-g']
    source = "runtime/exceptions/stack_trace_inline.kt"
}

standaloneTest("kt-37572") {
    disabled = !isAppleTarget(project) || project.globalTestArgs.contains('-opt') || (project.testTarget == 'ios_arm64')
    flags = ['-g']
    source = "runtime/exceptions/kt-37572.kt"
}

standaloneTest("custom_hook") {
    enabled = (project.testTarget != 'wasm32') // Uses exceptions.
    goldValue = "value 42: Error\n"
    expectedExitStatus = 1
    source = "runtime/exceptions/custom_hook.kt"
}

standaloneTest("runtime_math_exceptions") {
    enabled = (project.testTarget != 'wasm32')
    source = "stdlib_external/numbers/MathExceptionTest.kt"
    flags = ['-tr']
}

standaloneTest("runtime_math") {
    source = "stdlib_external/numbers/MathTest.kt"
    flags = ['-tr']
}

standaloneTest("runtime_math_harmony") {
    source = "stdlib_external/numbers/HarmonyMathTests.kt"
    flags = ['-tr']
}

task catch3(type: KonanLocalTest) {
    goldValue = "Before\nCaught Throwable\nDone\n"
    source = "codegen/try/catch3.kt"
}

task catch4(type: KonanLocalTest) {
    goldValue = "Before\nCaught Error\nDone\n"
    source = "codegen/try/catch4.kt"
}

task catch5(type: KonanLocalTest) {
    expectedFail = (project.testTarget == 'wasm32') // Uses exceptions.
    goldValue = "Before\nCaught Error\nDone\n"
    source = "codegen/try/catch5.kt"
}

task catch6(type: KonanLocalTest) {
    expectedFail = (project.testTarget == 'wasm32') // Uses exceptions.
    goldValue = "Before\nCaught Error\nDone\n"
    source = "codegen/try/catch6.kt"
}

task catch8(type: KonanLocalTest) {
    goldValue = "Error happens\n"
    source = "codegen/try/catch8.kt"
}

task finally1(type: KonanLocalTest) {
    goldValue = "Try\nFinally\nDone\n"
    source = "codegen/try/finally1.kt"
}

task finally2(type: KonanLocalTest) {
    goldValue = "Try\nCaught Error\nFinally\nDone\n"
    source = "codegen/try/finally2.kt"
}

task finally3(type: KonanLocalTest) {
    goldValue = "Try\nFinally\nCaught Error\nDone\n"
    source = "codegen/try/finally3.kt"
}

task finally4(type: KonanLocalTest) {
    goldValue = "Try\nCatch\nFinally\nCaught Exception\nDone\n"
    source = "codegen/try/finally4.kt"
}

task finally5(type: KonanLocalTest) {
    goldValue = "Done\nFinally\n0\n"
    source = "codegen/try/finally5.kt"
}

task finally6(type: KonanLocalTest) {
    goldValue = "Done\nFinally\n1\n"
    source = "codegen/try/finally6.kt"
}

task finally7(type: KonanLocalTest) {
    goldValue = "Done\nFinally\n1\n"
    source = "codegen/try/finally7.kt"
}

task finally8(type: KonanLocalTest) {
    goldValue = "Finally 1\nFinally 2\n42\n"
    source = "codegen/try/finally8.kt"
}

task finally9(type: KonanLocalTest) {
    goldValue = "Finally 1\nFinally 2\nAfter\n"
    source = "codegen/try/finally9.kt"
}

task finally10(type: KonanLocalTest) {
    goldValue = "Finally\nAfter\n"
    source = "codegen/try/finally10.kt"
}

task finally11(type: KonanLocalTest) {
    goldValue = "Finally\nCatch 2\nDone\n"
    source = "codegen/try/finally11.kt"
}

task finally_returnsDifferentTypes(type: KonanLocalTest) {
    goldValue = "zzz\n42\n"
    source = "codegen/try/returnsDifferentTypes.kt"
}

task scope1(type: KonanLocalTest) {
    goldValue = "1\n"
    source = "codegen/dataflow/scope1.kt"
}

task uninitialized_val(type: KonanLocalTest) {
    goldValue = "1\n2\n"
    source = "codegen/dataflow/uninitialized_val.kt"
}

task try1(type: KonanLocalTest) {
    goldValue = "5\n"
    source = "codegen/try/try1.kt"
}

task try2(type: KonanLocalTest) {
    goldValue = "6\n"
    source = "codegen/try/try2.kt"
}

task try3(type: KonanLocalTest) {
    goldValue = "6\n"
    source = "codegen/try/try3.kt"
}

task try4(type: KonanLocalTest) {
    goldValue = "Try\n5\n"
    source = "codegen/try/try4.kt"
}

task unreachable1(type: KonanLocalTest) {
    goldValue = "1\n"
    source = "codegen/controlflow/unreachable1.kt"
}

task break_continue(type: KonanLocalTest) {
    goldValue = "foo@l1\nfoo@l2\nfoo@l2\nfoo@l2\nbar@l1\nbar@l2\nbar@l2\nbar@l2\nqux@t1\nqux@l2\nqux@l2\nqux@l2\n"
    source = "codegen/controlflow/break.kt"
}

task break1(type: KonanLocalTest) {
    goldValue = "Body\nDone\n"
    source = "codegen/controlflow/break1.kt"
}

task range0(type: KonanLocalTest) {
    goldValue = "123\nabcd\n"
    source = "runtime/collections/range0.kt"
}

standaloneTest("args0") {
    arguments = ["AAA", "BB", "C"]
    goldValue = "AAA\nBB\nC\n"
    source = "runtime/basic/args0.kt"
}

standaloneTest("devirtualization_lateinitInterface") {
    disabled = (cacheTesting != null) // Cache is not compatible with -opt.
    goldValue = "42\n"
    flags = ["-opt"]
    source = "codegen/devirtualization/lateinitInterface.kt"
}

standaloneTest("devirtualization_getter_looking_as_box_function") {
    disabled = (cacheTesting != null) // Cache is not compatible with -opt.
    goldValue = "box\n"
    flags = ["-opt"]
    source = "codegen/devirtualization/getter_looking_as_box_function.kt"
}

standaloneTest("devirtualization_anonymousObject") {
    disabled = (cacheTesting != null) // Cache is not compatible with -opt.
    goldValue = "zzz\n"
    flags = ["-opt"]
    source = "codegen/devirtualization/anonymousObject.kt"
}

task interfaceCallsNCasts_conservativeItable(type: KonanLocalTest) {
    goldValue = "539\n5050\n26551140\n"
    source = "codegen/interfaceCallsNCasts/conservativeItable.kt"
}

standaloneTest("multiargs") {
    arguments = ["AAA", "BB", "C"]
    multiRuns = true
    multiArguments = [["1", "2", "3"], ["---"], ["Hello", "world"]]
    goldValue = "AAA\nBB\nC\n1\n2\n3\n" +
            "AAA\nBB\nC\n---\n" +
            "AAA\nBB\nC\nHello\nworld\n"
    source = "runtime/basic/args0.kt"
}

task spread_operator_0(type: KonanLocalTest) {
    goldValue = "[K, o, t, l, i, n,  , i, s,  , c, o, o, l,  , l, a, n, g, u, a, g, e]\n"
    source = "codegen/basics/spread_operator_0.kt"
}

task main_exception(type: KonanLocalTest) {
    outputChecker = { s -> s.contains("kotlin.Error: Hello!") }
    expectedExitStatus = 1
    source = "runtime/basic/main_exception.kt"
}

task runtime_basic_standard(type: KonanLocalTest) {
    source = "runtime/basic/standard.kt"
}

standaloneTest("runtime_basic_assert_failed") {
    expectedExitStatus = 1
    source = "runtime/basic/assert_failed.kt"
}

standaloneTest("runtime_basic_assert_passed") {
    expectedExitStatus = 0
    source = "runtime/basic/assert_passed.kt"
}

standaloneTest("runtime_basic_assert_disabled") {
    expectedExitStatus = 0
    enableKonanAssertions = false
    source = "runtime/basic/assert_failed.kt"
}

task initializers0(type: KonanLocalTest) {
    goldValue = "main\n" +
            "B::constructor(1)\n" +
            "A::companion\n" +
            "A::companion::foo\n" +
            "A::companion::foo\n" +
            "B::constructor(0)\n" +
            "B::constructor()\n" +
            "A::Obj\n" +
            "A::AObj::foo\n" +
            "A::AObj::foo\n"
    source = "runtime/basic/initializers0.kt"
}


task initializers1(type: KonanLocalTest) {
    goldValue = "Init Test\n" +
                "Done\n"
    enabled = false
    source = "runtime/basic/initializers1.kt"
}


task concatenation(type: KonanLocalTest) {
    goldValue = "Hello world 1 2\nHello, a\nHello, b\n"
    source = "codegen/basics/concatenation.kt"
}

task const_infinity(type: KonanLocalTest) {
    source = "codegen/basics/const_infinity.kt"
}

task lambda1(type: KonanLocalTest) {
    goldValue = "lambda\n"
    source = "codegen/lambda/lambda1.kt"
}

task lambda2(type: KonanLocalTest) {
    arguments = ["arg0"]
    goldValue = "arg0\n"
    source = "codegen/lambda/lambda2.kt"
}

task lambda3(type: KonanLocalTest) {
    goldValue = "lambda\n"
    source = "codegen/lambda/lambda3.kt"
}

task lambda4(type: KonanLocalTest) {
    goldValue = "1\n2\n3\n3\n4\n"
    source = "codegen/lambda/lambda4.kt"
}

task lambda5(type: KonanLocalTest) {
    goldValue = "42\n"
    source = "codegen/lambda/lambda5.kt"
}

task lambda6(type: KonanLocalTest) {
    goldValue = "42\ncaptured\n"
    source = "codegen/lambda/lambda6.kt"
}

task lambda7(type: KonanLocalTest) {
    goldValue = "43\n"
    source = "codegen/lambda/lambda7.kt"
}

task lambda8(type: KonanLocalTest) {
    goldValue = "first\n0\nsecond\n0\nfirst\n1\nsecond\n1\n"
    source = "codegen/lambda/lambda8.kt"
}

task lambda9(type: KonanLocalTest) {
    goldValue = "0\n0\n1\n0\n0\n1\n1\n1\n"
    source = "codegen/lambda/lambda9.kt"
}

task lambda10(type: KonanLocalTest) {
    goldValue = "original\nchanged\n"
    source = "codegen/lambda/lambda10.kt"
}

task lambda11(type: KonanLocalTest) {
    goldValue = "first\nsecond\n"
    source = "codegen/lambda/lambda11.kt"
}

task lambda12(type: KonanLocalTest) {
    goldValue = "one\ntwo\n"
    source = "codegen/lambda/lambda12.kt"
}

task lambda13(type: KonanLocalTest) {
    goldValue = "foo\n"
    source = "codegen/lambda/lambda13.kt"
}

standaloneTest("lambda14") {
    source = "codegen/lambda/lambda14.kt"
    flags = ['-tr']
}

task objectExpression1(type: KonanLocalTest) {
    goldValue = "aabb\n"
    source = "codegen/objectExpression/expr1.kt"
}

task objectExpression2(type: KonanLocalTest) {
    goldValue = "a\n"
    source = "codegen/objectExpression/expr2.kt"
}

task objectExpression3(type: KonanLocalTest) {
    goldValue = "\n1\n2\n"
    source = "codegen/objectExpression/expr3.kt"
}

standaloneTest("initializers2") {
    goldValue = "init globalValue2\n" +
                "init globalValue3\n" +
                "1\n" +
                "globalValue2\n" +
                "globalValue3\n"

    source = "runtime/basic/initializers2.kt"
}

task initializers3(type: KonanLocalTest) {
    goldValue = "42\n"
    source = "runtime/basic/initializers3.kt"
}

task initializers4(type: KonanLocalTest) {
    goldValue = "1073741824\ntrue\n"
    source = "runtime/basic/initializers4.kt"
}

task initializers5(type: KonanLocalTest) {
    goldValue = "42\n"
    source = "runtime/basic/initializers5.kt"
}

task initializers6(type: KonanLocalTest) {
    disabled = project.testTarget == 'wasm32' // Needs workers.
    source = "runtime/basic/initializers6.kt"
}

task initializers7(type: KonanLocalTest) {
    source = "runtime/basic/initializers7.kt"
}

task expression_as_statement(type: KonanLocalTest) {
    expectedFail = (project.testTarget == 'wasm32') // uses exceptions.
    goldValue = "Ok\n"
    source = "codegen/basics/expression_as_statement.kt"
}

task memory_var1(type: KonanLocalTest) {
    source = "runtime/memory/var1.kt"
}

task memory_var2(type: KonanLocalTest) {
    source = "runtime/memory/var2.kt"
}

task memory_var3(type: KonanLocalTest) {
    source = "runtime/memory/var3.kt"
}

task memory_var4(type: KonanLocalTest) {
    source = "runtime/memory/var4.kt"
}

task memory_throw_cleanup(type: KonanLocalTest) {
    expectedFail = (project.testTarget == 'wasm32') // Uses exceptions.
    goldValue = "Ok\n"
    source = "runtime/memory/throw_cleanup.kt"
}

task memory_escape0(type: KonanLocalTest) {
    source = "runtime/memory/escape0.kt"
}

task memory_escape1(type: KonanLocalTest) {
    goldValue = "zzz\n"
    source = "runtime/memory/escape1.kt"
}

task memory_cycles0(type: KonanLocalTest) {
    goldValue = "42\n"
    source = "runtime/memory/cycles0.kt"
}

task memory_cycles1(type: KonanLocalTest) {
    source = "runtime/memory/cycles1.kt"
}

task memory_basic0(type: KonanLocalTest) {
    source = "runtime/memory/basic0.kt"
}

task memory_escape2(type: KonanLocalTest) {
    goldValue = "zzz\n"
    source = "runtime/memory/escape2.kt"
}

task memory_weak0(type: KonanLocalTest) {
    goldValue = "Data(s=Hello)\nnull\nOK\n"
    source = "runtime/memory/weak0.kt"
}

task memory_weak1(type: KonanLocalTest) {
    goldValue = "OK\n"
    source = "runtime/memory/weak1.kt"
}

standaloneTest("memory_only_gc") {
    source = "runtime/memory/only_gc.kt"
}

task memory_stable_ref_cross_thread_check(type: KonanLocalTest) {
    disabled = project.testTarget == 'wasm32' // Needs workers.
    source = "runtime/memory/stable_ref_cross_thread_check.kt"
}

standaloneTest("cycle_collector") {
    disabled = true // Needs USE_CYCLIC_GC, which is disabled.
    flags = ['-g']
    source = "runtime/memory/cycle_collector.kt"
}

standaloneTest("cycle_collector_deadlock1") {
    disabled = true // Needs USE_CYCLIC_GC, which is disabled.
    source = "runtime/memory/cycle_collector_deadlock1.kt"
}

standaloneTest("leakMemory") {
    disabled = project.globalTestArgs.contains('-opt') || (project.testTarget == 'wasm32') // Needs debug build.
    source = "runtime/memory/leak_memory.kt"
    flags = ['-g']
    expectedExitStatusChecker = { it != 0 }
    outputChecker = { s -> s.contains("Memory leaks detected, 1 objects leaked!") }
}

standaloneTest("mpp1") {
    source = "codegen/mpp/mpp1.kt"
    flags = ['-tr', '-Xmulti-platform']
}

linkTest("mpp2") {
    goldValue = "C(arg=42)\ntrue\n1\nh\n"
    source = "codegen/mpp/mpp2.kt"
    lib = "codegen/mpp/libmpp2.kt"
    flags = ['-Xmulti-platform']
}

standaloneTest("mpp_default_args") {
    source = "codegen/mpp/mpp_default_args.kt"
    flags = ['-tr', '-Xmulti-platform']
}

standaloneTest("mpp_optional_expectation") {
    source = "codegen/mpp/mpp_optional_expectation.kt"
    def outputRoot = project.ext.testOutputLocal.toString()
    def srcPath = "$outputRoot/$name/mpp_optional_expectation.kt".with {
        isWindows() ? it.replaceAll("/", "\\\\") : it
    }
    flags = [
            '-Xmulti-platform',
            "-Xcommon-sources=$srcPath"
    ]
}

task unit1(type: KonanLocalTest) {
    goldValue = "First\nkotlin.Unit\n"
    source = "codegen/basics/unit1.kt"
}

task unit2(type: KonanLocalTest) {
    goldValue = "kotlin.Unit\n"
    source = "codegen/basics/unit2.kt"
}

task unit3(type: KonanLocalTest) {
    goldValue = "kotlin.Unit\n"
    source = "codegen/basics/unit3.kt"
}

task unit4(type: KonanLocalTest) {
    goldValue = "Done\n"
    source = "codegen/basics/unit4.kt"
}

task inline0(type: KonanLocalTest) {
    goldValue = "84\n"
    source = "codegen/inline/inline0.kt"
}

task vararg0(type: KonanLocalTest) {
    source = "lower/vararg.kt"
}

task vararg_of_literals(type: KonanLocalTest) {
    enabled = false
    goldValue = "a\na\n"
    source = "lower/vararg_of_literals.kt"
}

standaloneTest('tailrec') {
    goldValue = "12\n100000000\n" +
            "8\n" +
            "1\n" +
            "3 ...\n2 ...\n1 ...\nready!\n" +
            "2\n-1\n" +
            "true\nfalse\n" +
            "default\n" +
            "42\n"
    source = "lower/tailrec.kt"
    flags = ['-XXLanguage:-ProhibitTailrecOnVirtualMember', '-e', 'lower.tailrec.main']
}

task inline1(type: KonanLocalTest) {
    goldValue = "Hello world\n"
    source = "codegen/inline/inline1.kt"
}

task inline2(type: KonanLocalTest) {
    goldValue = "hello 1 8\n"
    source = "codegen/inline/inline2.kt"
}

task inline3(type: KonanLocalTest) {
    goldValue = "5\n"
    source = "codegen/inline/inline3.kt"
}

task inline4(type: KonanLocalTest) {
    goldValue = "3\n"
    source = "codegen/inline/inline4.kt"
}

task inline5(type: KonanLocalTest) {
    goldValue = "33\n"
    source = "codegen/inline/inline5.kt"
}

task inline6(type: KonanLocalTest) {
    goldValue = "hello1\nhello2\nhello3\nhello4\n"
    source = "codegen/inline/inline6.kt"
}

task inline7(type: KonanLocalTest) {
    goldValue = "1\n2\n3\n"
    source = "codegen/inline/inline7.kt"
}

task inline8(type: KonanLocalTest) {
    goldValue = "8\n"
    source = "codegen/inline/inline8.kt"
}

task inline9(type: KonanLocalTest) {
    goldValue = "hello\n6\n"
    source = "codegen/inline/inline9.kt"
}

task inline10(type: KonanLocalTest) {
    goldValue = "2\n"
    source = "codegen/inline/inline10.kt"
}

task inline13(type: KonanLocalTest) {
    goldValue = "true\n"
    source = "codegen/inline/inline13.kt"
}

task inline14(type: KonanLocalTest) {
    goldValue = "9\n"
    source = "codegen/inline/inline14.kt"
}

task inline15(type: KonanLocalTest) {
    goldValue = "4\n"
    source = "codegen/inline/inline15.kt"
}

task inline16(type: KonanLocalTest) {
    goldValue = "false\n"
    source = "codegen/inline/inline16.kt"
}

task inline17(type: KonanLocalTest) {
    goldValue = "[1, 2]\n"
    source = "codegen/inline/inline17.kt"
}

task inline18(type: KonanLocalTest) {
    goldValue = "true\n"
    source = "codegen/inline/inline18.kt"
}

task inline19(type: KonanLocalTest) {
    goldValue = "6\n"
    source = "codegen/inline/inline19.kt"
}

task inline20(type: KonanLocalTest) {
    goldValue = "def\n"
    source = "codegen/inline/inline20.kt"
}

task inline21(type: KonanLocalTest) {
    goldValue = "bar\nfoo1\nfoo2\n33\n"
    source = "codegen/inline/inline21.kt"
}

task inline22(type: KonanLocalTest) {
    goldValue = "14\n"
    source = "codegen/inline/inline22.kt"
}

task inline23(type: KonanLocalTest) {
    goldValue = "33\n"
    source = "codegen/inline/inline23.kt"
}

task inline24(type: KonanLocalTest) {
    enabled = false
    goldValue = "bar\nfoo\n"
    source = "codegen/inline/inline24.kt"
}

task inline25(type: KonanLocalTest) {
    goldValue = "Ok\nOk\n"
    source = "codegen/inline/inline25.kt"
}

task inline26(type: KonanLocalTest) {
    goldValue = "5\n"
    source = "codegen/inline/inline26.kt"
}

task inline_type_substitution_in_fake_override(type: KonanLocalTest) {
    goldValue = "OK\n"
    source = "codegen/inline/typeSubstitutionInFakeOverride.kt"
}

task inline_localFunctionInInitializerBlock(type: KonanLocalTest) {
    goldValue = "Ok\n"
    source = "codegen/inline/localFunctionInInitializerBlock.kt"
}

task inline_lambdaInDefaultValue(type: KonanLocalTest) {
    goldValue = "OK\n"
    source = "codegen/inline/lambdaInDefaultValue.kt"
}

task inline_lambdaAsAny(type: KonanLocalTest) {
    goldValue = "Ok\n"
    source = "codegen/inline/lambdaAsAny.kt"
}

task inline_getClass(type: KonanLocalTest) {
    goldValue = "OK\n"
    source = "codegen/inline/getClass.kt"
}

task inline_statementAsLastExprInBlock(type: KonanLocalTest) {
    goldValue = "OK\n"
    source = "codegen/inline/statementAsLastExprInBlock.kt"
}

task inline_returnLocalClassFromBlock(type: KonanLocalTest) {
    enabled = false
    goldValue = "Zzz\n"
    source = "codegen/inline/returnLocalClassFromBlock.kt"
}

task inline_changingCapturedLocal(type: KonanLocalTest) {
    goldValue = "OK\n"
    source = "codegen/inline/changingCapturedLocal.kt"
}

task inline_defaultArgs(type: KonanLocalTest) {
    goldValue = "42\n"
    source = "codegen/inline/defaultArgs.kt"
}

task inline_twiceInlinedObject(type: KonanLocalTest) {
    goldValue = "Ok\n"
    source = "codegen/inline/twiceInlinedObject.kt"
}

task inline_localObjectReturnedFromWhen(type: KonanLocalTest) {
    goldValue = "Ok\n"
    source = "codegen/inline/localObjectReturnedFromWhen.kt"
}

task inline_genericFunctionReference(type: KonanLocalTest) {
    goldValue = "0\n"
    source = "codegen/inline/genericFunctionReference.kt"
}

task inline_correctOrderFunctionReference(type: KonanLocalTest) {
    goldValue = "OK\n"
    source = "codegen/inline/correctOrderFunctionReference.kt"
}

task inline_coercionToUnit(type: KonanLocalTest) {
    goldValue = "kotlin.Unit\n"
    source = "codegen/inline/coercionToUnit.kt"
}

task classDeclarationInsideInline(type: KonanLocalTest) {
    source = "codegen/inline/classDeclarationInsideInline.kt"
    goldValue = "test1: 1.0\n1\ntest2\n"
}

task inlineClass0(type: KonanLocalTest) {
    source = "codegen/inlineClass/inlineClass0.kt"
}

task inlineClass_customEquals(type: KonanLocalTest) {
    source = "codegen/inlineClass/customEquals.kt"
}

task inlineClass_defaultEquals(type: KonanLocalTest) {
    source = "codegen/inlineClass/defaultEquals.kt"
}

task deserialized_inline0(type: KonanLocalTest) {
    source = "serialization/deserialized_inline0.kt"
}

task deserialized_listof0(type: KonanLocalTest) {
    source = "serialization/deserialized_listof0.kt"
}

linkTest("deserialized_members") {
    goldValue=
        "first level\n"+
        "second level\n"+
        "third levelxz\n"+
        "inner first level\n"+
        "inner second level\n"+
        "inner third level\n"+
        "types first level: 13\n"+
        "types second level cha-cha-cha\n"+
        "types third level 1.0\n"
    lib = "serialization/serialize_members.kt"
    source = "serialization/deserialize_members.kt"
}

linkTest("serialized_catch") {
    source = "serialization/use.kt"
    lib = "serialization/catch.kt"
    goldValue = "Gotcha1: XXX\nGotcha2: YYY\n"
}

linkTest("serialized_doWhile") {
    source = "serialization/use.kt"
    lib = "serialization/do_while.kt"
    goldValue = "999\n"
}

linkTest("serialized_vararg") {
    source = "serialization/use.kt"
    lib = "serialization/vararg.kt"
    goldValue = "17\n19\n23\n29\n31\nsize: 5\n"
}

linkTest("serialized_default_args") {
    source = "serialization/prop.kt"
    lib = "serialization/default_args.kt"
    goldValue = "SomeDataClass(first=17, second=666, third=23)\n"
}

standaloneTest("serialized_no_typemap") {
    source = "serialization/regression/no_type_map.kt"
    goldValue = "OK\n"
}

linkTest("serialized_enum_ordinal") {
    source = "serialization/enum_ordinal/main.kt"
    lib = "serialization/enum_ordinal/library.kt"
    goldValue = "0\n1\n2\nb\n"
}

linkTest("serialized_char_constant") {
    source = "serialization/use_char_const.kt"
    lib = "serialization/char_const.kt"
    goldValue = "Ы\n"
}

standaloneTest("testing_annotations") {
    source = "testing/annotations.kt"
    flags = ['-tr']
    arguments = ['--ktest_logger=SIMPLE']
    goldValue = 'Starting testing\nStarting iteration: 1\n' +
            'Test suite ignored: kotlin.test.tests.IgnoredClass.IgnoredObject\n' +
            'Test suite ignored: kotlin.test.tests.IgnoredClass\nTest suite ignored: kotlin.test.tests.IgnoredObject\n' +
            'Starting test suite: kotlin.test.tests.A\nbeforeClass (A.companion)\n' +
            'Starting test case: test1 (kotlin.test.tests.A)\nbefore (A)\ntest1 (A)\nafter (A)\n' +
            'Passed: test1 (kotlin.test.tests.A)\nIgnore: ignoredTest (kotlin.test.tests.A)\n' +
            'afterClass (A.companion)\nTest suite finished: kotlin.test.tests.A\n' +
            'Starting test suite: kotlin.test.tests.A.O\nbeforeClass (A.object)\n' +
            'Starting test case: test1 (kotlin.test.tests.A.O)\nbefore (A.object)\n' +
            'test1 (A.object)\nafter (A.object)\nPassed: test1 (kotlin.test.tests.A.O)\n' +
            'Ignore: ignoredTest (kotlin.test.tests.A.O)\nafterClass (A.object)\n' +
            'Test suite finished: kotlin.test.tests.A.O\nStarting test suite: kotlin.test.tests.O\n' +
            'beforeClass (object)\nStarting test case: test1 (kotlin.test.tests.O)\nbefore (object)\n' +
            'test1 (object)\nafter (object)\nPassed: test1 (kotlin.test.tests.O)\n' +
            'Ignore: ignoredTest (kotlin.test.tests.O)\nafterClass (object)\nTest suite finished: kotlin.test.tests.O\n' +
            'Starting test suite: kotlin.test.tests.AnnotationsKt\nbeforeClass (file)\n' +
            'Starting test case: test1 (kotlin.test.tests.AnnotationsKt)\nbefore (file)\n' +
            'test1 (file)\nafter (file)\nPassed: test1 (kotlin.test.tests.AnnotationsKt)\n' +
            'Ignore: ignoredTest (kotlin.test.tests.AnnotationsKt)\nafterClass (file)\n' +
            'Test suite finished: kotlin.test.tests.AnnotationsKt\nIteration finished: 1\nTesting finished\n'
}

standaloneTest("testing_assertions") {
    source = "testing/assertions.kt"
    flags = ['-tr']
    expectedFail = (project.testTarget == 'wasm32') // Uses exceptions.
    expectedExitStatus = 0
}

standaloneTest("testing_custom_main") {
    source = "testing/custom_main.kt"
    flags = ['-tr', '-e', 'kotlin.test.tests.main']
    arguments = ['--ktest_logger=SIMPLE', '--ktest_repeat=2']
    goldValue = 'Custom main\n' +
            'Starting testing\n' +
            'Starting iteration: 1\n' +
            'Starting test suite: kotlin.test.tests.Custom_mainKt\n' +
            'Starting test case: test (kotlin.test.tests.Custom_mainKt)\n' +
            'test\n' +
            'Passed: test (kotlin.test.tests.Custom_mainKt)\n' +
            'Test suite finished: kotlin.test.tests.Custom_mainKt\n' +
            'Iteration finished: 1\n' +
            'Starting iteration: 2\n' +
            'Starting test suite: kotlin.test.tests.Custom_mainKt\n' +
            'Starting test case: test (kotlin.test.tests.Custom_mainKt)\n' +
            'test\n' +
            'Passed: test (kotlin.test.tests.Custom_mainKt)\n' +
            'Test suite finished: kotlin.test.tests.Custom_mainKt\n' +
            'Iteration finished: 2\n' +
            'Testing finished\n'
}

standaloneTest("testing_library_usage") {
    def target = project.testTarget ?: 'host'
    dependsOn konanArtifacts.baseTestClass.getByTarget(target)
    def klib = konanArtifacts.baseTestClass.getArtifactByTarget(target)
    source = 'testing/library_user.kt'
    flags = ['-tr', '-e', 'main', '-l', klib.absolutePath]
    arguments = ['--ktest_logger=SILENT']
}

class Filter {
    List<String> positive
    List<String> negative
    List<String> expectedTests

    Filter(List<String> positive, List<String> negative, List<String> expectedTests) {
        this.positive = positive
        this.negative = negative
        this.expectedTests = expectedTests
    }

    List<String> args() {
        List<String> result = []
        if (positive != null && !positive.isEmpty()) {
            result += "--ktest_gradle_filter=${asListOfPatterns(positive)}"
        }
        if (negative != null && !negative.isEmpty()) {
            result += "--ktest_negative_gradle_filter=${asListOfPatterns(negative)}"
        }
        return result
    }

    static private String asListOfPatterns(List<String> input) {
        return input.collect { "kotlin.test.tests.$it" }.join(",")
    }
}

standaloneTest("testing_filters") {
    source = "testing/filters.kt"
    flags = ['-tr', '-ea']
    def filters = [
        new Filter(["A.foo1", "B", "FiltersKt.foo1"], [], ["A.foo1", "B.foo1", "B.foo2", "B.bar", "FiltersKt.foo1"]),
        new Filter([], ["A.foo1", "B", "FiltersKt.foo1"], ["A.foo2", "A.bar", "FiltersKt.foo2", "FiltersKt.bar"]),
        new Filter(["A", "FiltersKt"], ["A.foo1", "FiltersKt.foo1"], ["A.foo2", "A.bar", "FiltersKt.foo2", "FiltersKt.bar"]),
        new Filter(["A.foo*", "B.*"], [], ["A.foo1", "A.foo2", "B.foo1", "B.foo2", "B.bar"]),
        new Filter([], ["A.foo*", "B.*"], ["A.bar", "FiltersKt.foo1", "FiltersKt.foo2", "FiltersKt.bar"]),
        new Filter(["*.foo*"], ["B"], ["A.foo1", "A.foo2", "FiltersKt.foo1", "FiltersKt.foo2"]),
        new Filter(["A"], ["*.foo*"], ["A.bar"])
    ]
    multiRuns = true
    multiArguments = filters.collect { it.args() + '--ktest_logger=SIMPLE' }
    outputChecker = { String output ->
        // The first chunk is empty - drop it.
        def outputs = output.split("Starting testing\n").drop(1)
        if (outputs.size() != filters.size()) {
            println("Incorrect number of test runs. Expected: ${filters.size()}, actual: ${outputs.size()}")
            return false
        }

        // Check the correct set of tests was executed in each run.
        for (int i = 0; i < outputs.size(); i++) {
            def actualMessages = outputs[i].split('\n').findAll { it.startsWith("Passed: ") }
            def expectedMessages = filters[i].expectedTests.collect { String test ->
                def method = test.substring(test.lastIndexOf('.') + 1)
                def suite = test.substring(0, test.lastIndexOf('.'))
                "Passed: $method (kotlin.test.tests.$suite)".toString()
            }

            if (actualMessages.size() != expectedMessages.size()) {
                println("Incorrect number of tests executed for filters[$i]. Expected: ${expectedMessages.size()}. Actual: ${actualMessages.size()}")
                return false
            }

            for (message in expectedMessages) {
                if (!actualMessages.contains(message)) {
                    println("Test run output for filters[$i] doesn't contain the expected message '$message'")
                    return false
                }
            }
        }
        return true
    }
}

// Check that stacktraces and ignored suite are correctly reported in the TC logger.
standaloneTest("testing_stacktrace") {
    source = "testing/stacktrace.kt"
    flags = ['-tr', '-ea']
    arguments = ["--ktest_logger=TEAMCITY", "--ktest_no_exit_code"]
    expectedFail = (project.testTarget == 'wasm32') // Uses exceptions.
    // This test prints TeamCity service messages about failed test causing false negative failure at CI.
    // So we need to suppress printing these messages to stdout.
//    printOutput = false
    outputChecker = { String output ->
        def ignoredOutput = """\
            |##teamcity[testSuiteStarted name='kotlin.test.tests.Ignored' locationHint='ktest:suite://kotlin.test.tests.Ignored']
            |##teamcity[testIgnored name='foo']
            |##teamcity[testSuiteFinished name='kotlin.test.tests.Ignored']""".stripMargin()
        def failedOutput = """\
            |##teamcity[testSuiteStarted name='kotlin.test.tests.Failed' locationHint='ktest:suite://kotlin.test.tests.Failed']
            |##teamcity[testStarted name='bar' locationHint='ktest:test://kotlin.test.tests.Failed.bar']
            |##teamcity[testFailed name='bar' message='Bar' details='kotlin.Exception: Bar|n""".stripMargin()

        def shownInnerException = output.readLines()
                .find { it.startsWith("##teamcity[testFailed name='bar'") }
                ?.contains("Caused by: kotlin.Exception: Baz") ?: false

        return output.contains(ignoredOutput) && output.contains(failedOutput) && shownInnerException
    }
}

// Just check that the driver is able to produce runnable binaries.
task driver0(type: KonanDriverTest) {
    goldValue = "Hello, world!\n"
    source = "runtime/basic/driver0.kt"
}

task driver_opt(type: KonanDriverTest) {
    disabled = (cacheTesting != null) // Cache is not compatible with -opt.
    goldValue = "Hello, world!\n"
    source = "runtime/basic/driver0.kt"
    flags = ["-opt"]
}

// Enable when deserialization for default arguments is fixed.
linkTest("inline_defaultArgs_linkTest") {
    goldValue = "122\n47\n"
    source = "codegen/inline/defaultArgs_linkTest_main.kt"
    lib = "codegen/inline/defaultArgs_linkTest_lib.kt"
}

linkTest("inline_sharedVar_linkTest") {
    goldValue = "6\n"
    source = "codegen/inline/sharedVar_linkTest_main.kt"
    lib = "codegen/inline/sharedVar_linkTest_lib.kt"
}

linkTest("inline_lateinitProperty_linkTest") {
    disabled = (project.testTarget == 'wasm32') // Uses exceptions.
    goldValue = "OK\n"
    source = "codegen/inline/lateinitProperty_linkTest_main.kt"
    lib = "codegen/inline/lateinitProperty_linkTest_lib.kt"
}

linkTest("inline_inlineCtor_linkTest") {
    source = "codegen/inline/inlineCtor_linkTest_main.kt"
    lib = "codegen/inline/inlineCtor_linkTest_lib.kt"
}

def generateWithSpaceDefFile() {
    def mapOption = "--Map \"${buildDir}/cutom map.map\""
    if (isAppleTarget(project)) {
        mapOption = "-map \"${buildDir}/cutom map.map\""
    } else if (isWindowsTarget(project)) {
        mapOption = "\"-Wl,--Map,${buildDir}/cutom map.map\""
    }

    def file = new File("${buildDir}/withSpaces.def")
    file.write """
headers = stdio.h "${projectDir}/interop/basics/custom headers/custom.h"
linkerOpts = $mapOption
---

int customCompare(const char* str1, const char* str2) {
    return custom_strcmp(str1, str2);
}
"""
    return file.absolutePath
}

// A helper method to create interop artifacts
void createInterop(String name, Closure conf) {
    konanArtifacts {
        interop(name, targets: [target.name]) {
            conf(it)
            noDefaultLibs(true)
            noEndorsedLibs(true)
            baseDir "$testOutputLocal/$name"
        }
    }
}

createInterop("sysstat") {
    // FIXME: creates empty file to workaround konan gradle plugin issue (should be able to have no def file)
    def f = File.createTempFile("sysstat.empty", ".def")
    it.packageName 'sysstat'
    // FIXME: this option doesn't work due to an issue in plugin: it tries to resolve header in project dir.
    //it.headers 'sys/stat.h'
    f.write("headers = sys/stat.h")
    it.defFile f
}

createInterop("cstdlib") {
    def f = File.createTempFile("cstdlib.empty", ".def")
    it.packageName 'cstdlib'
//    it.headers 'stdlib.h'
    f.write("headers = stdlib.h")
    it.defFile f
}

createInterop("cstdio") {
    it.defFile 'interop/basics/cstdio.def'
}

createInterop("sockets") {
    it.defFile 'interop/basics/sockets.def'
}

createInterop("bitfields") {
    it.defFile 'interop/basics/bitfields.def'
}

createInterop("cglobals") {
    it.defFile 'interop/basics/cglobals.def'
}

createInterop("cfunptr") {
    it.defFile 'interop/basics/cfunptr.def'
}

createInterop("cmacros") {
    it.defFile 'interop/basics/cmacros.def'
}

createInterop("cunsupported") {
    it.defFile 'interop/basics/cunsupported.def'
}

createInterop("ctypes") {
    it.defFile 'interop/basics/ctypes.def'
}

createInterop("cvalues") {
    it.defFile 'interop/basics/cvalues.def'
}

createInterop("cvectors") {
    it.defFile 'interop/basics/cvectors.def'
}

createInterop("cstructs") {
    it.defFile 'interop/basics/cstructs.def'
}

createInterop("ccallbacksAndVarargs") {
    it.defFile 'interop/basics/ccallbacksAndVarargs.def'
}

createInterop("cmangling") {
    it.defFile 'interop/basics/mangling.def'
}

createInterop("cmangling2") {
    it.defFile 'interop/basics/mangling2.def'
}

createInterop("cmangling_keywords") {
    it.defFile 'interop/basics/mangling_keywords.def'
}

createInterop("cmangling_keywords2") {
    it.defFile 'interop/basics/mangling_keywords2.def'
}

createInterop("cunion") {
    it.defFile 'interop/basics/cunion.def'
}

createInterop("cenums") {
    it.defFile 'interop/basics/cenums.def'
}

createInterop("carrayPointers") {
    it.defFile 'interop/basics/carrayPointers.def'
}

createInterop("auxiliaryCppSources") {
    // We need to provide empty def file to create correct `KonanInteropTask`.
    it.defFile 'interop/auxiliary_sources/auxiliaryCppSources.def'
    it.headers "$projectDir/interop/auxiliary_sources/name.h"
    it.extraOpts "-Xcompile-source", "$projectDir/interop/auxiliary_sources/name.cpp"
    it.extraOpts "-Xsource-compiler-option", "-std=c++17"
}

createInterop("embedStaticLibraries") {
    it.defFile 'interop/embedStaticLibraries/embedStaticLibraries.def'
    it.headers "$projectDir/interop/embedStaticLibraries/embedStaticLibraries.h"

    // Note: also hardcoded in def file.
    final String libDir = "$buildDir/embedStaticLibraries/"

    it.getByTarget(target.name).doFirst {
        1.upto(4) {
            UtilsKt.buildStaticLibrary(
                    project,
                    [file("$projectDir/interop/embedStaticLibraries/${it}.c")],
                    file("$libDir/${it}.a"),
                    file("$libDir/${it}.objs"),
            )
        }
    }

    it.extraOpts '-staticLibrary', "$libDir/1.a"
    it.extraOpts '-staticLibrary', "$libDir/2.a"
}

if (PlatformInfo.isAppleTarget(project)) {
    createInterop("objcSmoke") {
        it.defFile 'interop/objc/objcSmoke.def'
        it.headers "$projectDir/interop/objc/smoke.h"
    }

    createInterop("objcTests") {
        it.defFile 'interop/objc/objcTests.def'
        it.headers fileTree("$projectDir/interop/objc/tests") { include '**/*.h' }
    }

    createInterop("objcMisc") {
        it.defFile 'interop/objc_with_initializer/objc_misc.def'
        it.headers "$projectDir/interop/objc_with_initializer/objc_misc.h"
    }

    createInterop("objcMessaging") {
        it.defFile 'interop/objc/msg_send/messaging.def'
        it.headers "$projectDir/interop/objc/msg_send/messaging.h"
    }

    createInterop("objcKt34467") {
        it.defFile 'interop/objc/kt34467/module_library.def'
        def moduleMap = file("interop/objc/kt34467/module_library.modulemap").absolutePath
        def includePath = file("interop/objc/kt34467").absolutePath
        it.compilerOpts "-fmodule-map-file=$moduleMap", "-I$includePath"
    }
    createInterop("objcGh3343") {
        it.defFile 'framework/gh3343/objclib.def'
        it.headers "$projectDir/framework/gh3343/objclib.h"
        it.linkerOpts "-lobjcgh3343"
    }
    createInterop("objc_illegal_sharing_with_weak") {
      it.defFile 'interop/objc/illegal_sharing_with_weak/objclib.def'
      it.headers "$projectDir/interop/objc/illegal_sharing_with_weak/objclib.h"
    }
}

createInterop("withSpaces") {
    it.defFile generateWithSpaceDefFile()
}

/**
 * Creates a task for the interop test. Configures runner and adds library and test build tasks.
 */
Task interopTestBase(String name, boolean multiFile, Closure<KonanInteropTest> configureClosure) {
    return KotlinNativeTestKt.createTest(project, name, KonanInteropTest) { task ->
        task.configure(configureClosure)
        if (task.enabled) {
            konanArtifacts {
                def lib = task.interop
                UtilsKt.dependsOnKonanBuildingTask(task, lib, target)

                program(name, targets: [target.name]) {
                    libraries {
                        artifact lib
                    }
                    srcFiles multiFile ? fileTree(task.source) { include '**/*.kt' } : task.getSources()
                    baseDir "$testOutputLocal/$name"
                    linkerOpts "-L$buildDir"
                    extraOpts task.flags
                    extraOpts project.globalTestArgs
                }
            }
        }
    }
}

Task interopTest(String name, Closure<KonanInteropTest> configureClosure) {
    return interopTestBase(name, false, configureClosure)
}

Task interopTestMultifile(String name, Closure<KonanInteropTest> configureClosure) {
    return interopTestBase(name, true, configureClosure)
}

standaloneTest("interop_objc_allocException") {
    dependsOnPlatformLibs(it)
    disabled = !isAppleTarget(project)
    expectedExitStatus = 0
    source = "interop/objc/allocException.kt"
}

interopTest("interop0") {
    disabled = (project.testTarget == 'wasm32') ||         // No interop for wasm yet.
               (project.testTarget == 'linux_mips32') ||   //  st_uid of '/' is not equal to 0 when using qemu
               (project.testTarget == 'linux_mipsel32')
    goldValue = "0\n0\n"
    source = "interop/basics/0.kt"
    interop = 'sysstat'
}

interopTest("interop1") {
    disabled = (project.testTarget == 'wasm32') // No interop for wasm yet.
    goldValue = "257\n-1\n-2\n"
    source = "interop/basics/1.kt"
    interop = 'cstdlib'
}

interopTest("interop2") {
    disabled = (project.testTarget == 'wasm32') // No interop for wasm yet.
    goldValue = "Hello\n"
    source = "interop/basics/2.kt"
    interop = 'cstdio'
}

interopTest("interop3") {
    // We disable this test on Raspberry Pi because
    // qsort accepts size_t args. So the .kt file
    // should be different depending on the bitness of the target.
    // There are plans to provide a solution and turn this
    // test back on.
    disabled = (project.testTarget == 'raspberrypi') ||
               (project.testTarget == 'linux_mips32') ||
               (project.testTarget == 'linux_mipsel32') ||
               (project.testTarget == 'wasm32') // No interop for wasm yet.
    goldValue = "8 9 12 13 14 \n"
    source = "interop/basics/3.kt"
    interop = 'cstdlib'
}

interopTest("interop4") {
    disabled = (project.testTarget == 'wasm32') // No interop for wasm yet.
    goldValue = "a b -1 2 3 9223372036854775807 0.1 0.2 1 0\n1 42\n"
    source = "interop/basics/4.kt"
    interop = 'cstdio'
}

standaloneTest("interop5") {
    dependsOnPlatformLibs(it)
    enabled = (project.testTarget != 'wasm32') // No interop for wasm yet.
    goldValue = "Hello!\n"
    source = "interop/basics/5.kt"
}

interopTest("interop_bitfields") {
    disabled = (project.testTarget == 'wasm32') // No interop for wasm yet.
    expectedFail = (project.testTarget == 'linux_mips32') // fails because of big-endiannes
    source = "interop/basics/bf.kt"
    interop = 'bitfields'
}

interopTest("interop_funptr") {
    disabled = (project.testTarget == 'wasm32') // No interop for wasm yet.
    goldValue = "42\n17\n1\n0\n42\n42\n"
    source = "interop/basics/funptr.kt"
    interop = 'cfunptr'
}

interopTest("interop_globals") {
    disabled = (project.testTarget == 'wasm32') // No interop for wasm yet.
    source = "interop/basics/globals.kt"
    interop = 'cglobals'
}

interopTest("interop_macros") {
    disabled = (project.testTarget == 'wasm32') // No interop for wasm yet.
    source = "interop/basics/macros.kt"
    interop = 'cmacros'
}

interopTest("interop_unsupported") {
    disabled = (project.testTarget == 'wasm32') // No interop for wasm yet.
    source = "interop/basics/unsupported.kt"
    interop = 'cunsupported'
}

interopTest("interop_types") {
    disabled = (project.testTarget == 'wasm32') // No interop for wasm yet.
    source = "interop/basics/types.kt"
    interop = 'ctypes'
}

interopTest("interop_vectors") {
    disabled = (project.testTarget == 'wasm32') // No interop for wasm yet.
    source = "interop/basics/vectors.kt"
    interop = 'cvectors'
}

interopTest("interop_vectors_mimalloc") {
    disabled = (project.testTarget == 'wasm32') // No interop for wasm yet.
    source = "interop/basics/vectors.kt"
    interop = 'cvectors'
    flags = [ "-Xallocator=mimalloc" ]
    arguments = [ "mimalloc" ]
}

interopTest("interop_mangling") {
    disabled = (project.testTarget == 'wasm32') // No interop for wasm yet.
    source = "interop/basics/mangling.kt"
    interop = 'cmangling'
}

interopTest("interop_mangling2") {
    disabled = (project.testTarget == 'wasm32') // No interop for wasm yet.
    source = "interop/basics/mangling2.kt"
    interop = 'cmangling2'
}

interopTest("interop_mangling_keywords") {
    disabled = (project.testTarget == 'wasm32') // No interop for wasm yet.
    source = "interop/basics/mangling_keywords.kt"
    interop = 'cmangling_keywords'
}

interopTest("interop_mangling_keywords2") {
    disabled = (project.testTarget == 'wasm32') // No interop for wasm yet.
    source = "interop/basics/mangling_keywords2.kt"
    interop = 'cmangling_keywords2'
}

interopTest("interop_auxiliarySources") {
    disabled = (project.testTarget == 'wasm32') // No interop for wasm yet.
    source = "interop/auxiliary_sources/main.kt"
    interop = 'auxiliaryCppSources'
}

interopTest("interop_embedStaticLibraries") {
    disabled = (project.testTarget == 'wasm32') // No interop for wasm yet.
    source = "interop/embedStaticLibraries/main.kt"
    interop = 'embedStaticLibraries'
}

interopTest("interop_values") {
    disabled = (project.testTarget == 'wasm32') // No interop for wasm yet.
    source = "interop/basics/values.kt"
    interop = 'cvalues'
}

interopTest("interop_structs") {
    disabled = (project.testTarget == 'wasm32') // No interop for wasm yet.
    source = "interop/basics/structs.kt"
    interop = 'cstructs'
}

interopTest("interop_callbacksAndVarargs") {
    disabled = (project.testTarget == 'wasm32') // No interop for wasm yet.
    source = "interop/basics/callbacksAndVarargs.kt"
    interop = 'ccallbacksAndVarargs'
}

interopTest("interop_withSpaces") {
    disabled = (project.testTarget == 'wasm32') // No interop for wasm yet.
    interop ='withSpaces'
    source = "interop/basics/withSpaces.kt"

    doLast {
        assert file("${buildDir}/cutom map.map").exists()
    }
}

interopTest("interop_union") {
    disabled = (project.testTarget == 'wasm32') // No interop for wasm yet.
    interop = 'cunion'
    source = "interop/basics/union.kt"
}

interopTest("interop_enums") {
    disabled = (project.testTarget == 'wasm32') // No interop for wasm yet.
    interop = 'cenums'
    source = "interop/basics/enums.kt"
}

interopTest("interop_array_pointers") {
    disabled = (project.testTarget == 'wasm32') // No interop for wasm yet.
    interop = 'carrayPointers'
    source = "interop/basics/arrayPointers.kt"
}

task interop_convert(type: KonanLocalTest) {
    source = "codegen/intrinsics/interop_convert.kt"
}

/*
TODO: This test isn't run automatically
task interop_echo_server(type: RunInteropKonanTest) {
    disabled = isWasmTarget(project) || isWindowsTarget(project)
    run = false
    source = "interop/basics/echo_server.kt"
    interop = 'sockets'
}
*/

/*
TODO: This test isn't run automatically
standaloneTest("interop_opengl_teapot") {
    enabled = isAppleTarget(project) && project.testTarget != 'ios_x64'  // No GLUT in iOS
    dependsOnPlatformLibs(it as Task)
    run = false
    source = "interop/basics/opengl_teapot.kt"
}
*/

if (PlatformInfo.isAppleTarget(project)) {
    interopTest("interop_objc_smoke") {
        goldValue = "84\nFoo\nDeallocated\n" +
                "Hello, World!\nKotlin says: Hello, everybody!\nHello from Kotlin\n2, 1\n" +
                "true\ntrue\n" +
                "Global string\nAnother global string\nnull\nglobal object\n" +
                "5\n" +
                "String macro\n" +
                "CFString macro\n" +
                "Deallocated\nDeallocated\n" +
                "Class TestExportObjCClass34 has multiple implementations. Which one will be used is undefined.\n"

        source = "interop/objc/smoke.kt"
        interop = 'objcSmoke'

        doBeforeBuild {
            mkdir(buildDir)
            execKonanClang(project.target) {
                args "$projectDir/interop/objc/smoke.m"
                args "-lobjc", '-fobjc-arc'
                args '-fPIC', '-shared', '-o', "$buildDir/libobjcsmoke.dylib"
                // Enable ARC optimizations to prevent some objects from leaking in Obj-C code due to exceptions:
                args '-O2'
            }
            if (project.target instanceof KonanTarget.IOS_X64) {
                UtilsKt.codesign(project, "$buildDir/libobjcsmoke.dylib")
            }

            copy {
                from("interop/objc/Localizable.stringsdict")
                into("$testOutputLocal/$name/$target/en.lproj/")
            }
        }
    }

    interopTestMultifile("interop_objc_tests") {
        source = "interop/objc/tests/"
        interop = 'objcTests'
        flags = ['-tr', '-e', 'main']

        doBeforeBuild {
            mkdir(buildDir)
            execKonanClang(project.target) {
                args fileTree("$projectDir/interop/objc/tests/") { include '**/*.m' }
                args "-lobjc", '-fobjc-arc'
                args '-fPIC', '-shared', '-o', "$buildDir/libobjctests.dylib"
                // Enable ARC optimizations to prevent some objects from leaking in Obj-C code due to exceptions:
                args '-O2'
            }
            if (project.target instanceof KonanTarget.IOS_X64) {
                UtilsKt.codesign(project, "$buildDir/libobjctests.dylib")
            }
        }
    }

    interopTest("interop_objc_global_initializer") {
        goldValue = "OK\n"
        source = "interop/objc_with_initializer/objc_test.kt"
        interop = 'objcMisc'
        flags = ['-g']

        doBeforeBuild {
            mkdir(buildDir)
            execKonanClang(project.target) {
                args "$projectDir/interop/objc_with_initializer/objc_misc.m"
                args "-lobjc", '-fobjc-arc'
                args '-fPIC', '-shared', '-o', "$buildDir/libobjcmisc.dylib"
            }
            if (project.target instanceof KonanTarget.IOS_X64) {
                UtilsKt.codesign(project, "$buildDir/libobjcmisc.dylib")
            }
        }
    }

    interopTest("interop_objc_msg_send") {
        source = "interop/objc/msg_send/main.kt"
        interop = 'objcMessaging'

        doBeforeBuild {
            mkdir(buildDir)
            execKonanClang(project.target) {
                args "$projectDir/interop/objc/msg_send/messaging.m"
                args "-lobjc", '-fobjc-arc'
                args '-fPIC', '-shared', '-o', "$buildDir/libobjcmessaging.dylib"
            }
            if (project.target instanceof KonanTarget.IOS_X64) {
                UtilsKt.codesign(project, "$buildDir/libobjcmessaging.dylib")
            }
        }
    }

    interopTest("interop_objc_kt34467") {
        source = "interop/objc/kt34467/foo.kt"
        interop = 'objcKt34467'
        goldValue = "OK\n42\n"
    }

    interopTest("interop_objc_illegal_sharing_with_weak") {
        source = "interop/objc/illegal_sharing_with_weak/main.kt"
        interop = 'objc_illegal_sharing_with_weak'

        expectedExitStatusChecker = { it != 0 }
        outputChecker = {
            it.startsWith("Before") &&                   // Should crash after "Before"
                !it.contains("After") &&                 // But before "After"
                it.contains("isObjectAliveShouldCrash")  // And should contain stack trace.
        }
    }
}

standaloneTest("jsinterop_math") {
    doBeforeBuild {
        def jsinteropScript = isWindows() ? "jsinterop.bat" : "jsinterop"
        def jsinterop = "$dist/bin/$jsinteropScript"
        // TODO: We probably need a NativeInteropPlugin for jsinterop?
        "$jsinterop -pkg kotlinx.interop.wasm.math -o $buildDir/jsmath -target wasm32".execute().waitFor()

    }
    dependsOn ':wasm32PlatformLibs'
    enabled = (project.testTarget == 'wasm32')
    goldValue = "e = 2.718281828459045, pi = 3.141592653589793, sin(pi) = 1.2246467991473532E-16, sin(pi/2) = 1.0, ln(1) = 0.0, ln(e) = 1.0\n"
    source = "jsinterop/math.kt"
    flags = ["-r", "$buildDir", "-l", "jsmath"]
}

standaloneTest("interop_libiconv") {
    dependsOnPlatformLibs(it)
    enabled = (project.testTarget == null)
    source = "interop/libiconv.kt"
    goldValue = "72 72\n101 101\n108 108\n108 108\n111 111\n33 33\n"
}

standaloneTest("interop_zlib") {
    dependsOnPlatformLibs(it)
    enabled = (project.testTarget == null)
    source = "interop/platform_zlib.kt"
    goldValue = "Hello!\nHello!\n"
}

standaloneTest("interop_objc_illegal_sharing") {
    dependsOnPlatformLibs(it)
    disabled = !isAppleTarget(project)
    source = "interop/objc/illegal_sharing.kt"
    expectedExitStatusChecker = { it != 0 }
    outputChecker = {
      it.startsWith("Before") && !it.contains("After")
    }
}

dynamicTest("produce_dynamic") {
    disabled = (project.testTarget != null && project.testTarget != project.hostName)
    source = "produce_dynamic/simple/hello.kt"
    cSource = "$projectDir/produce_dynamic/simple/main.c"
    goldValue = "Hello, dynamic!\n" +
                "Base.foo\n" +
                "Base.fooParam: a 1 q\n" +
                "Child.fooParam: b 2 null\n" +
                "Child.fooParam: c 3 null\n" +
                "Impl1.I: d 4 Impl1\n" +
                "Impl2.I: e 5 Impl2\n" +
                "String is Kotlin/Native nullable is Hi null is OK\n" +
                "RO property is 42\n" +
                "RW property is 239\n" +
                "enum100 = 100\n" +
                "enum42 = 42\n" +
                "object = 42\n" +
                "singleton = I am single\n" +
                "mutable = foo\n" +
                "topLevel = 777 3\n" +
                "IsInstance1 = PASS\n" +
                "IsInstance2 = PASS\n" +
                "getVector128 = (1, 2, 3, 4)\n" +
                "Error handler: kotlin.Error: Expected error\n"
}

task library_mismatch(type: KonanDriverTest) {
    // Does not work for cross targets yet.
    enabled = !(project.testTarget != null && project.target.name != project.hostName)

    def dir = buildDir.absolutePath
    def lib = "$projectDir/link/versioning/empty.kt"

    def currentTarget = project.target.name
    def someOtherTarget = (project.testTarget == 'wasm32' ? project.hostName : 'wasm32')

    if (!useCustomDist) {
        // we actually need any target other than the current one.
        dependsOn ':wasm32CrossDistRuntime'
        dependsOn ':wasm32CrossDistEndorsedLibraries'
    }

    doBeforeBuild {
        konanc("$lib -p library -o $dir/1.2/empty -target $currentTarget -lv 1.2")
        konanc("$lib -p library -o $dir/3.4/empty -target $someOtherTarget")
        konanc("$lib -p library -o $dir/5.6/empty -target $currentTarget -lv 5.6")
        konanc("$lib -p library -o $dir/7.8/empty -target $currentTarget -lv 7.8")

    }
    source = "link/versioning/hello.kt"
    flags = ['-l', 'empty@5.6', '-r', "$dir/1.2", '-r', "$dir/3.4", '-r', "$dir/5.6"]
    compilerMessages = true
    def messages =
        "warning: skipping $dir/1.2/empty.klib. The library versions don't match. Expected '5.6', found '1.2'\n" +
        "warning: skipping $dir/3.4/empty.klib. The target doesn't match. Expected '$currentTarget', found [$someOtherTarget]\n" +
        "Hello, versioned world!\n"
    goldValue = PlatformInfo.isWindows() ? messages.replaceAll('\\/', '\\\\') : messages
    outputChecker = { out ->
        goldValue.split("\n")
                .collect { line -> out.contains(line) }
                .every { it == true }
    }
}

task library_ir_provider_mismatch(type: KonanDriverTest) {
    def dir = buildDir.absolutePath
    def lib = "$projectDir/link/ir_providers/library/empty.kt"
    def invalidManifest = "$projectDir/link/ir_providers/library/manifest.properties"

    def currentTarget = project.target.name

    doBeforeBuild {
        konanc("$lib -p library -o $dir/supported_ir_provider/empty -target $currentTarget")
        konanc("$lib -p library -o $dir/unsupported_ir_provider/empty -manifest $invalidManifest -target $currentTarget")

    }
    source = "link/ir_providers/hello.kt"
    flags = ['-target', currentTarget, '-l', 'empty', '-r', "$dir/unsupported_ir_provider", '-r', "$dir/supported_ir_provider"]
    compilerMessages = true
    def messages =
            "warning: skipping $dir/unsupported_ir_provider/empty.klib. The library requires unknown IR provider UNSUPPORTED.\n" +
                    "hello\n"
    goldValue = PlatformInfo.isWindows() ? messages.replaceAll('\\/', '\\\\') : messages
    outputChecker = { out ->
        goldValue.split("\n")
                .collect { line -> out.contains(line) }
                .every { it == true }
    }
}

standaloneTest("fake_override_0") {
    def sources = "$projectDir/link/fake_overrides"
    def dir = buildDir.absolutePath
    doBeforeBuild {
        konanc("$sources/base.kt -p library -target ${target.name} -o $dir/base")
        konanc("$sources/move.kt -p library -target ${target.name} -o $dir/move -r $dir -l base")
        konanc("$sources/use.kt -p library -target ${target.name} -o $dir/use -r $dir -l move")
        konanc("$sources/move2.kt -p library -target ${target.name} -o $dir/move -r $dir -l base")
    }
    source = "$sources/main.kt"
    flags = ["-l", "use", "-r", "$dir"]
    goldValue = "Moved\nMoved\nChild\nSuper\n"
}

Task frameworkTest(String name, Closure<FrameworkTest> configurator) {
    return KotlinNativeTestKt.createTest(project, name, FrameworkTest) { task ->
        configurator.delegate = task
        configurator()
        if (task.enabled) {
            konanArtifacts {
                task.frameworks.forEach { fr ->
                    framework(fr.name, targets: [target.name]) {
                        fr.sources.forEach { src ->
                            srcFiles src
                        }
                        baseDir "$testOutputFramework/${task.name}"

                        if (fr.library != null) {
                            dependsOn konanArtifacts[fr.library].getByTarget(target.name)
                            libraries {
                                file konanArtifacts[fr.library].getArtifactByTarget(target.name)
                            }
                            linkerOpts "-L$buildDir"
                            UtilsKt.dependsOnKonanBuildingTask(task, fr.library, target)
                        }

                        if (!useCustomDist) {
                            dependsOn ":${target.name}CrossDistRuntime", ':distCompiler'
                        }

                        extraOpts fr.bitcode ? "-Xembed-bitcode" : "-Xembed-bitcode-marker"
                        if (fr.isStatic) extraOpts "-Xstatic-framework"
                        extraOpts fr.opts
                        extraOpts project.globalTestArgs

                        artifactName fr.artifact
                    }
                }
            }
        }
    }
}

if (isAppleTarget(project)) {
    frameworkTest('testObjCExport') {
        final String frameworkName = 'Kt'
        final String dir = "$testOutputFramework/testObjCExport"
        final File lazyHeader = file("$dir/$target-lazy.h")

        doLast {
            final String expectedLazyHeaderName = "expectedLazy.h"
            final String expectedLazyHeaderDir = file("objcexport/")
            final File expectedLazyHeader = new File(expectedLazyHeaderDir, expectedLazyHeaderName)

            if (expectedLazyHeader.readLines() != lazyHeader.readLines()) {
                exec {
                    commandLine 'diff', '-u', expectedLazyHeader, lazyHeader
                    ignoreExitValue = true
                }

                copy {
                    from(lazyHeader)
                    into(expectedLazyHeaderDir)
                    rename { expectedLazyHeaderName }
                }

                throw new Error("$expectedLazyHeader file patched;\nre-run the test and don't forget to commit the patch")
            }

        }

        def libraryName = frameworkName + "Library"
        konanArtifacts {
            library(libraryName, targets: [target.name]) {
                srcDir "objcexport/library"
                artifactName "test-library"

                if (!useCustomDist) {
                    dependsOn ":${target.name}CrossDistRuntime", ':distCompiler'
                }

                extraOpts "-Xshort-module-name=MyLibrary"
                extraOpts "-module-name", "org.jetbrains.kotlin.native.test-library"
            }
        }
        framework(frameworkName) {
            sources = ['objcexport']
            library = libraryName
            opts = ["-Xemit-lazy-objc-header=$lazyHeader", "-Xopt-in=kotlin.ExperimentalStdlibApi"]
        }
        swiftSources = ['objcexport']
    }

    frameworkTest('testObjCExportStatic') {
        final String frameworkName = 'KtStatic'
        final String frameworkArtifactName = 'Kt'
        final String libraryName = frameworkName + "Library"

        konanArtifacts {
            library(libraryName, targets: [target.name]) {
                srcDir "objcexport/library"
                artifactName "test-library"

                if (!useCustomDist) {
                    dependsOn ":${target.name}CrossDistRuntime", ':distCompiler'
                }

                extraOpts "-Xshort-module-name=MyLibrary"
                extraOpts "-module-name", "org.jetbrains.kotlin.native.test-library"
            }
        }

        codesign = false
        framework(frameworkName) {
            sources = ['objcexport']
            bitcode = false
            artifact = frameworkArtifactName
            library = libraryName
<<<<<<< HEAD
            opts = ['-Xstatic-framework', "-Xopt-in=kotlin.ExperimentalStdlibApi"]
=======
            isStatic = true
>>>>>>> e9c89044
        }
        swiftSources = ['objcexport']
    }

    frameworkTest('testValuesGenericsFramework') {
        framework('ValuesGenerics') {
            sources = ['objcexport/values.kt', 'framework/values_generics']
        }
        swiftSources = ['framework/values_generics/']
    }

    frameworkTest("testStdlibFramework") {
        framework('Stdlib') {
            sources = ['framework/stdlib']
            bitcode = true
        }
        if (cacheTesting == null) fullBitcode = true
        swiftSources = ['framework/stdlib/']
    }

    if (cacheTesting != null && cacheTesting.isDynamic) {
        // testMultipleFrameworks disabled until https://youtrack.jetbrains.com/issue/KT-34262 is fixed.
    } else frameworkTest("testMultipleFrameworks") {
        framework('First') {
            sources = ['framework/multiple/framework1', 'framework/multiple/shared']
            bitcode = true
        }
        framework('Second') {
            sources = ['framework/multiple/framework2', 'framework/multiple/shared']
            bitcode = true
        }
        swiftSources = ['framework/multiple']
    }

    frameworkTest("testGh3343Framework") {
        framework('Gh3343') {
            sources = ['framework/gh3343']
            library = 'objcGh3343'
        }
        swiftSources = ['framework/gh3343/']
    }
}

/**
 * Creates tasks to build and execute Harmony regex tests with GTEST logger.
 */
KotlinNativeTestKt.createTest(project, 'harmonyRegexTest', KonanGTest) { task ->
    task.enabled = (project.testTarget != 'wasm32') // Uses exceptions.
    task.useFilter = false
    task.testLogger = KonanTest.Logger.GTEST

    if (twoStageEnabled) {
        // Exclude tests with lone surrogates/incorrect surrogate pairs failing due to KT-33175.
        def excludedTests = [
            "test.text.harmony_regex.PatternTest.testCanonEqFlagWithSupplementaryCharacters",
            "test.text.harmony_regex.PatternTest.testRangesWithSurrogatesSupplementary",
            "test.text.harmony_regex.PatternTest.testSequencesWithSurrogatesSupplementary",
            "test.text.harmony_regex.PatternTest.testPredefinedClassesWithSurrogatesSupplementary",
            "test.text.harmony_regex.PatternTest.testDotConstructionWithSurrogatesSupplementary",
            "test.text.harmony_regex.PatternTest.testAlternationsWithSurrogatesSupplementary",
            "test.text.harmony_regex.PatternTest.testGroupsWithSurrogatesSupplementary"
        ]
        task.arguments += "--ktest_filter=*-${excludedTests.join(":")}"
    }

    def sources = UtilsKt.getFilesToCompile(project, ["harmony_regex"], [])

    konanArtifacts {
        program('harmonyRegexTest', targets: [target.name]) {
            srcFiles sources
            baseDir "$testOutputStdlib/harmonyRegexTest"
            extraOpts '-tr'
            extraOpts project.globalTestArgs
        }
    }

    task.finalizedBy("resultsTask")
}

if (UtilsKt.getTestTargetSupportsCodeCoverage(project)) {
    task coverage_basic_program(type: CoverageTest) {

        binaryName = "CoverageBasic"
        numberOfCoveredFunctions = 1
        numberOfCoveredLines = 3

        konanArtifacts {
            program(binaryName, targets: [ target ]) {
                srcDir 'coverage/basic/program'
                baseDir "$testOutputCoverage/$binaryName"
                entryPoint "coverage.basic.program.main"
                extraOpts "-Xcoverage", "-Xcoverage-file=$profrawFile"
            }
        }
    }

    task coverage_basic_library(type: CoverageTest) {

        binaryName = "CoverageBasicLibrary"
        numberOfCoveredFunctions = 1
        numberOfCoveredLines = 1

        konanArtifacts {
            library("lib_to_cover", targets: [target.name]) {
                srcFiles 'coverage/basic/library/library.kt'
            }
            program(binaryName, targets: [ target ]) {
                srcFiles 'coverage/basic/library/main.kt'
                libraries {
                    artifact konanArtifacts.lib_to_cover
                }
                baseDir "$testOutputCoverage/$binaryName"
                entryPoint "coverage.basic.library.main"
                extraOpts "-Xcoverage-file=$profrawFile", "-Xlibrary-to-cover=${konanArtifacts.lib_to_cover.getArtifactByTarget(target.name)}"
            }
        }
    }

    task coverage_controlflow(type: CoverageTest) {
        binaryName = "CoverageControlFlow"
        numberOfCoveredFunctions = 1
        numberOfCoveredLines = 102
        enabled = !twoStageEnabled

        konanArtifacts {
            program(binaryName, targets: [ target ]) {
                srcDir 'coverage/basic/controlflow'
                baseDir "$testOutputCoverage/$binaryName"
                entryPoint "coverage.basic.controlflow.main"
                extraOpts "-Xcoverage", "-Xcoverage-file=$profrawFile"
            }
        }
    }

    task coverage_jumps(type: CoverageTest) {
        binaryName = "CoverageJumps"
        numberOfCoveredFunctions = 8
        numberOfCoveredLines = 74

        konanArtifacts {
            program(binaryName, targets: [ target ]) {
                srcDir 'coverage/basic/jumps'
                baseDir "$testOutputCoverage/$binaryName"
                entryPoint "coverage.basic.jumps.main"
                extraOpts "-Xcoverage", "-Xcoverage-file=$profrawFile"
            }
        }
    }

    task coverage_smoke0(type: CoverageTest) {
        binaryName = "CoverageSmoke0"
        numberOfCoveredFunctions = 2
        numberOfCoveredLines = 5

        konanArtifacts {
            program(binaryName, targets: [ target ]) {
                srcDir 'coverage/basic/smoke0'
                baseDir "$testOutputCoverage/$binaryName"
                entryPoint "coverage.basic.smoke0.main"
                extraOpts "-Xcoverage", "-Xcoverage-file=$profrawFile"
            }
        }
    }

    task coverage_smoke1(type: CoverageTest) {
        binaryName = "CoverageSmoke1"
        numberOfCoveredFunctions = 9
        numberOfCoveredLines = 33
        enabled = !twoStageEnabled

        konanArtifacts {
            program(binaryName, targets: [ target ]) {
                srcDir 'coverage/basic/smoke1'
                baseDir "$testOutputCoverage/$binaryName"
                entryPoint "coverage.basic.smoke1.main"
                extraOpts "-Xcoverage", "-Xcoverage-file=$profrawFile"
            }
        }
    }
}

task metadata_compare_typedefs(type: MetadataComparisonTest) {
    enabled = (project.testTarget != 'wasm32')
    defFile = "interop/basics/typedefs.def"
}

/**
 * Creates tasks to build and execute stdlib tests.
 */
KotlinNativeTestKt.createTest(project, 'stdlibTest', KonanGTest) { task ->
    def sources = UtilsKt.getFilesToCompile(project,
            [ 'build/stdlib_external/stdlib', 'stdlib_external/utils.kt',
                                 'stdlib_external/jsCollectionFactoriesActuals.kt',
                                 'stdlib_external/text/StringEncodingTestNative.kt'],
            [ 'build/stdlib_external/stdlib/test/internalAnnotations.kt' ])

    konanArtifacts {
        program('stdlibTest', targets: [target.name]) {
            srcFiles sources
            baseDir "$testOutputStdlib/stdlibTest"
            enableMultiplatform true
            extraOpts '-tr',
                    '-Xopt-in=kotlin.RequiresOptIn,kotlin.ExperimentalStdlibApi',
                    "-friend-modules", project.rootProject.file("${project.properties['konan.home']}/klib/common/stdlib").absolutePath
            extraOpts project.globalTestArgs
        }
    }
    // Exclude test providing args to the test executable
    task.arguments = [ "--ktest_negative_regex_filter=test.collections.CollectionTest.abstractCollectionToArray" ]
    task.useFilter = false
    task.testLogger = KonanTest.Logger.GTEST
    task.finalizedBy("resultsTask")
    task.enabled = (project.testTarget != 'wasm32')  // Uses exceptions
}

/**
 * Builds tests into a single binary with TestRunner
 */
task buildKonanTests { t ->
    def compileList = [ "codegen", "datagen", "lower", "runtime", "serialization" ]

    // These tests should not be built into the TestRunner's test executable
    def excludeList = [ "codegen/inline/returnLocalClassFromBlock.kt" ]
    project.tasks
            .withType(KonanStandaloneTest.class)
            .each {
                // add library and source files
                if (it instanceof KonanLinkTest) {
                    excludeList += it.lib
                }
                if (it.source != null) {
                    excludeList += it.source
                }
            }
    def sources = UtilsKt.getFilesToCompile(project, compileList, excludeList)

    konanArtifacts {
        program('localTest', targets: [target.name]) {
            srcFiles sources
            baseDir testOutputLocal
            extraOpts '-tr'
            extraOpts project.globalTestArgs
        }
    }

    // Set build dependencies.
    dependsOn compileKonanLocalTest
    def buildTask = UtilsKt.findKonanBuildTask(project, "localTest", target)
    UtilsKt.dependsOnDist(buildTask)

    // Local tests build into a single binary should depend on this task
    project.tasks
            .withType(KonanLocalTest.class)
            .matching { !(it instanceof KonanStandaloneTest) }
            .forEach { it.dependsOn(t) }
}


sourceSets {
    nopPlugin {
        kotlin {
            srcDir 'extensions/nop/src/main/kotlin'
        }
    }
    test {
        kotlin {
            srcDir 'debugger/src/test/kotlin'
        }
    }
}

Task pluginTest(String name, String pluginName, Closure configureClosure) {
    def jarTask = project.tasks.create("jar-$pluginName", Jar).configure {
        it.dependsOn("compile${pluginName.capitalize()}Kotlin")
        from {
            sourceSets[pluginName].output
        }
        baseName = pluginName
        destinationDirectory = buildDir
    }
    def taskName = "$name-with-$pluginName"
    return KotlinNativeTestKt.createTest(project, taskName, KonanStandaloneTest) { task ->
        task.configure(configureClosure)
        task.dependsOn(jarTask)
        if (task.enabled) {
            konanArtifacts {
                program(taskName, targets: [target.name]) {
                    baseDir   "$testOutputLocal/$taskName"
                    srcFiles  task.getSources()
                    extraOpts task.flags + "-Xplugin=$buildDir/nop-plugin.jar"
                    extraOpts project.globalTestArgs
                }
            }
        }
    }
}

pluginTest("runtime_basic_init", "nopPlugin") {
    disabled = (project.testTarget == 'wasm32')
    source = "runtime/basic/hello3.kt"
    flags = ["-tr"]
}

dependencies {
    nopPluginCompile kotlinCompilerModule
    compile kotlinCompilerModule
    compile project(path: ':backend.native', configuration: 'cli_bc')
    compile 'junit:junit:4.12'
}

project.tasks.named("test").configure {
    // Don't run this task as it will try to execute debugger tests too
    // that is not desired as they are platform-specific.
    enabled = false
}

project.tasks.register("debugger_test", Test.class) {
    enabled = (target.family == Family.OSX)  // KT-30366
    testLogging { exceptionFormat = 'full' }
    UtilsKt.dependsOnDist(it)
    systemProperties = ['kotlin.native.home': dist]
}

// Configure build for iOS device targets.
if (target.family == Family.IOS && (target.architecture == ARM32 || target.architecture == ARM64)) {
    project.tasks
            .withType(KonanTestExecutable.class)
            .forEach {
                ExecutorServiceKt.configureXcodeBuild((KonanTestExecutable) it)
            }
    // Exclude tasks that cannot be run on device
    project.tasks
            .withType(KonanTest.class)
            .matching { (it instanceof KonanLocalTest && ((KonanLocalTest) it).testData != null) ||
                    // Filter out tests that depend on libs. TODO: copy them too
                    it instanceof KonanInteropTest ||
                    it instanceof KonanDynamicTest ||
                    it instanceof KonanLinkTest
            }
            .forEach { it.enabled = false }
}<|MERGE_RESOLUTION|>--- conflicted
+++ resolved
@@ -4207,11 +4207,7 @@
             bitcode = false
             artifact = frameworkArtifactName
             library = libraryName
-<<<<<<< HEAD
-            opts = ['-Xstatic-framework', "-Xopt-in=kotlin.ExperimentalStdlibApi"]
-=======
             isStatic = true
->>>>>>> e9c89044
         }
         swiftSources = ['objcexport']
     }
