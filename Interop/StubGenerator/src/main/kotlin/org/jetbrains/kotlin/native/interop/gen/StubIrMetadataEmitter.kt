--- conflicted
+++ resolved
@@ -350,10 +350,7 @@
                 Flag.Class.IS_ENUM_CLASS.takeIf { this is ClassStub.Enum }
         )
 
-<<<<<<< HEAD
-=======
-
->>>>>>> c2d05acf
+
     val ConstructorStub.flags: Flags
         get() = flagsOfNotNull(
                 Flag.Constructor.IS_SECONDARY.takeIf { !isPrimary },
